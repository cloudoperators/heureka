--- conflicted
+++ resolved
@@ -37,15 +37,9 @@
 	AuthTokenSecret               string `envconfig:"AUTH_TOKEN_SECRET" required:"false" json:"-"`
 	AuthOidcClientId              string `envconfig:"AUTH_OIDC_CLIENT_ID" required:"false" json:"-"`
 	AuthOidcUrl                   string `envconfig:"AUTH_OIDC_URL" required:"false" json:"-"`
-<<<<<<< HEAD
-	AuthzEnabled                  bool   `envconfig:"AUTHZ_ENABLED" required:"false" default:"false" json:"authzEnabled"`
-	AuthzOpenFGApiUrl             string `envconfig:"AUTHZ_FGA_API_URL" required:"false" json:"-"`
-	AuthzOpenFGAStoreName         string `envconfig:"AUTHZ_FGA_STORE_NAME" required:"false" json:"-"`
-=======
 	AuthzOpenFgaApiUrl            string `envconfig:"AUTHZ_FGA_API_URL" required:"false" json:"-"`
 	AuthzOpenFgaApiToken          string `envconfig:"AUTHZ_FGA_API_TOKEN" required:"false" json:"-"`
 	AuthzOpenFgaStoreName         string `envconfig:"AUTHZ_FGA_STORE_NAME" required:"false" json:"-"`
->>>>>>> 34daeead
 	AuthzModelFilePath            string `envconfig:"AUTHZ_MODEL_FILE_PATH" required:"false" json:"-"`
 	DefaultIssuePriority          int64  `envconfig:"DEFAULT_ISSUE_PRIORITY" default:"100" json:"defaultIssuePriority"`
 	DefaultRepositoryName         string `envconfig:"DEFAULT_REPOSITORY_NAME" default:"nvd" json:"defaultRepositoryName"`

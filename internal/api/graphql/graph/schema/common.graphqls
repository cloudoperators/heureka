--- conflicted
+++ resolved
@@ -115,13 +115,12 @@
     updated_by: String
 }
 
-<<<<<<< HEAD
 enum OrderDirection {
     asc
     desc
-=======
+}
+
 enum StateFilter {
     Active,
     Deleted
->>>>>>> a483e5a7
 }
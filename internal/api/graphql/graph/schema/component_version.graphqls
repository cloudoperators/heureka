--- conflicted
+++ resolved
@@ -2,16 +2,6 @@
 # SPDX-License-Identifier: Apache-2.0
 
 type ComponentVersion implements Node {
-<<<<<<< HEAD
-  id: ID!
-  version: String
-  componentId: String
-  component: Component
-  issues(first: Int, after: String): IssueConnection
-  componentInstances(first: Int, after: String): ComponentInstanceConnection
-  metadata: Metadata
-  tag: String
-=======
     id: ID!
     version: String
     componentId: String
@@ -20,7 +10,7 @@
     componentInstances(first: Int, after: String): ComponentInstanceConnection
     issueCounts(filter: IssueFilter): SeverityCounts
     metadata: Metadata
->>>>>>> c00eafba
+    tag: String
 }
 
 input ComponentVersionInput {
@@ -41,14 +31,6 @@
 }
 
 input ComponentVersionFilter {
-<<<<<<< HEAD
-  componentId: [String]
-  componentCcrn: [String]
-  issueId: [String]
-  version: [String]
-  state: [StateFilter!]
-  tag: [String]
-=======
     componentId: [String]
     componentCcrn: [String]
     issueId: [String]
@@ -56,5 +38,5 @@
     serviceId: [String]
     serviceCcrn: [String]
     state: [StateFilter!]
->>>>>>> c00eafba
+    tag: [String]
 }
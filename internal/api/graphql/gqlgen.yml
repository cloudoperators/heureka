# SPDX-FileCopyrightText: 2024 SAP SE or an SAP affiliate company and Greenhouse contributors
# SPDX-License-Identifier: Apache-2.0

# Where are all the schema files located? globs are supported eg  src/**/*.graphqls
schema:
  - graph/schema/*.graphqls

# Where should the generated server code go?
exec:
  filename: graph/generated.go
  package: graph

# Uncomment to enable federation
# federation:
#   filename: graph/federation.go
#   package: graph

# Where should any generated models go?
model:
  filename: graph/model/models_gen.go
  package: model

# Where should the resolver implementations go?
resolver:
  layout: follow-schema
  dir: graph/resolver
  package: resolver
  filename_template: "{name}.go"
  # Optional: turn on to not generate template comments above resolvers
  # omit_template_comment: false

# Optional: turn on use ` + "`" + `gqlgen:"fieldName"` + "`" + ` tags in your models
# struct_tag: json

# Optional: turn on to use []Thing instead of []*Thing
# omit_slice_element_pointers: false

# Optional: turn on to skip generation of ComplexityRoot struct content and Complexity function
# omit_complexity: false

# Optional: turn on to not generate any file notice comments in generated files
# omit_gqlgen_file_notice: false

# Optional: turn on to exclude the gqlgen version in the generated file notice. No effect if `omit_gqlgen_file_notice` is true.
# omit_gqlgen_version_in_file_notice: false

# Optional: turn off to make struct-type struct fields not use pointers
# e.g. type Thing struct { FieldA OtherThing } instead of { FieldA *OtherThing }
# struct_fields_always_pointers: true

# Optional: turn off to make resolvers return values instead of pointers for structs
# resolvers_always_return_pointers: true

# Optional: turn on to return pointers instead of values in unmarshalInput
# return_pointers_in_unmarshalinput: false

# Optional: wrap nullable input fields with Omittable
# nullable_input_omittable: true

# Optional: set to speed up generation time by not performing a final validation pass.
# skip_validation: true

# Optional: set to skip running `go mod tidy` when generating server code
# skip_mod_tidy: true

# gqlgen will search for any type names in the schema in these go packages
# if they match it will use them, otherwise it will generate them.
autobind:
 - "github.com/cloudoperators/heureka/internal/api/graphql/graph/model"

# This section declares type mapping between the GraphQL and go type systems
#
# The first line in each type will be used as defaults for resolver arguments and
# modelgen, the others will be allowed when binding to fields. Configure them to
# your liking
models:
  ID:
    model:
      - github.com/99designs/gqlgen/graphql.ID
      - github.com/99designs/gqlgen/graphql.Int
      - github.com/99designs/gqlgen/graphql.Int64
      - github.com/99designs/gqlgen/graphql.Int32
  Int:
    model:
      - github.com/99designs/gqlgen/graphql.Int
      - github.com/99designs/gqlgen/graphql.Int64
      - github.com/99designs/gqlgen/graphql.Int32
  Issue:
     fields:
       issueVariants:
         resolver: true
       issueMatches:
         resolver: true
       activities:
         resolver: true
       componentVersions:
         resolver: true
  IssueMatch:
    fields:
      componentInstance:
        resolver: true
      issue:
        resolver: true
      evidences:
        resolver: true
      severity:
        resolver: true
      effectiveIssueVariants:
        resolver: true
      issueMatchChanges:
        resolver: true
  IssueMatchChange:
    fields:
      issueMatch:
        resolver: true
      activity:
        resolver: true
  Component:
    fields:
      componentVersions:
        resolver: true
  ComponentInstance:
    fields:
      componentVersion:
        resolver: true
      service:
        resolver: true
      issueMatches:
        resolver: true
  ComponentVersion:
    fields:
      component:
        resolver: true
      issues:
        resolver: true
      componentInstances:
        resolver: true
  Service:
    fields:
      owners:
        resolver: true
      supportGroups:
        resolver: true
      issues:
        resolver: true
      activities:
        resolver: true
      issueRepositories:
        resolver: true
      componentInstances:
        resolver: true
  SupportGroup:
    fields:
      users:
        resolver: true
      services:
        resolver: true
  Activity:
    fields:
      services:
        resolver: true
      issues:
        resolver: true
      evidences:
        resolver: true
      issueMatchChanges:
        resolver: true
  Evidence:
    fields:
      activity:
        resolver: true
      author:
        resolver: true
      issueMatches:
        resolver: true
  IssueVariant:
    fields:
      issue:
        resolver: true
      issueRepository:
        resolver: true
  IssueRepository:
    fields:
      services:
        resolver: true
      issueVariants:
        resolver: true
  User:
    fields:
      supportGroups:
        resolver: true
      services:
        resolver: true
  IssueMatchFilterValue:
    fields:
      status:
        resolver: false
      severity:
        resolver: false
      issueType:
        resolver: false
      primaryName:
        resolver: true
      affectedService:
        resolver: true
      componentCcrn:
        resolver: true
      supportGroupCcrn:
        resolver: true
  ServiceFilterValue:
    fields:
      serviceCcrn:
        resolver: true
      uniqueUserId:
        resolver: true
      userName:
        resolver: true
<<<<<<< HEAD
      supportGroupCcrn:
=======
      supportGroupName:
        resolver: true
  ComponentInstanceFilterValue:
    fields:
      serviceName:
        resolver: true
      supportGroupName:
        resolver: true
      ccrn:
        resolver: true
  ComponentFilterValue:
    fields:
      componentName: 
>>>>>>> 5ff05e3f
        resolver: true<|MERGE_RESOLUTION|>--- conflicted
+++ resolved
@@ -215,21 +215,17 @@
         resolver: true
       userName:
         resolver: true
-<<<<<<< HEAD
       supportGroupCcrn:
-=======
-      supportGroupName:
         resolver: true
   ComponentInstanceFilterValue:
     fields:
-      serviceName:
-        resolver: true
-      supportGroupName:
+      serviceCcrn:
+        resolver: true
+      supportGroupCcrn:
         resolver: true
       ccrn:
         resolver: true
   ComponentFilterValue:
     fields:
-      componentName: 
->>>>>>> 5ff05e3f
+      componentCcrn:
         resolver: true
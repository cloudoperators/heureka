--- conflicted
+++ resolved
@@ -6,19 +6,11 @@
 import (
 	"errors"
 
-<<<<<<< HEAD
 	"math"
 	"strconv"
 	"testing"
 
 	"github.com/cloudoperators/heureka/internal/app/common"
-=======
-	"github.com/cloudoperators/heureka/internal/app/common"
-
-	"math"
-	"testing"
-
->>>>>>> 4fe7ffac
 	ci "github.com/cloudoperators/heureka/internal/app/component_instance"
 	"github.com/cloudoperators/heureka/internal/app/event"
 	"github.com/cloudoperators/heureka/internal/cache"
@@ -29,10 +21,7 @@
 	appErrors "github.com/cloudoperators/heureka/internal/errors"
 	"github.com/cloudoperators/heureka/internal/mocks"
 	"github.com/cloudoperators/heureka/internal/openfga"
-<<<<<<< HEAD
 	"github.com/cloudoperators/heureka/internal/util"
-=======
->>>>>>> 4fe7ffac
 	. "github.com/onsi/ginkgo/v2"
 	. "github.com/onsi/gomega"
 	"github.com/samber/lo"
@@ -46,12 +35,9 @@
 
 var er event.EventRegistry
 var authz openfga.Authorization
-<<<<<<< HEAD
 var handlerContext common.HandlerContext
 var cfg *util.Config
 var enableLogs bool
-=======
->>>>>>> 4fe7ffac
 
 var _ = BeforeSuite(func() {
 	cfg = &util.Config{
@@ -92,6 +78,7 @@
 		filter                   *entity.ComponentInstanceFilter
 		options                  *entity.ListOptions
 		handlerContext           common.HandlerContext
+		handlerContext           common.HandlerContext
 	)
 
 	BeforeEach(func() {
@@ -104,6 +91,12 @@
 			Cache:    cache.NewNoCache(),
 			Authz:    authz,
 		}
+		handlerContext = common.HandlerContext{
+			DB:       db,
+			EventReg: er,
+			Cache:    cache.NewNoCache(),
+			Authz:    authz,
+		}
 	})
 
 	When("the list option does include the totalCount", func() {
@@ -115,6 +108,7 @@
 		})
 
 		It("shows the total count in the results", func() {
+			componentInstanceHandler = ci.NewComponentInstanceHandler(handlerContext)
 			componentInstanceHandler = ci.NewComponentInstanceHandler(handlerContext)
 			res, err := componentInstanceHandler.ListComponentInstances(filter, options)
 			Expect(err).To(BeNil(), "no error should be thrown")
@@ -149,6 +143,7 @@
 			db.On("GetComponentInstances", filter, []entity.Order{}).Return(componentInstances, nil)
 			db.On("GetAllComponentInstanceCursors", filter, []entity.Order{}).Return(cursors, nil)
 			componentInstanceHandler = ci.NewComponentInstanceHandler(handlerContext)
+			componentInstanceHandler = ci.NewComponentInstanceHandler(handlerContext)
 			res, err := componentInstanceHandler.ListComponentInstances(filter, options)
 			Expect(err).To(BeNil(), "no error should be thrown")
 			Expect(*res.PageInfo.HasNextPage).To(BeEquivalentTo(hasNextPage), "correct hasNextPage indicator")
@@ -167,6 +162,7 @@
 			dbError := errors.New("database connection failed")
 			db.On("GetComponentInstances", filter, []entity.Order{}).Return([]entity.ComponentInstanceResult{}, dbError)
 
+			componentInstanceHandler = ci.NewComponentInstanceHandler(handlerContext)
 			componentInstanceHandler = ci.NewComponentInstanceHandler(handlerContext)
 			result, err := componentInstanceHandler.ListComponentInstances(filter, options)
 
@@ -205,6 +201,7 @@
 			db.On("GetAllComponentInstanceCursors", filter, []entity.Order{}).Return([]string{}, cursorsError)
 
 			componentInstanceHandler = ci.NewComponentInstanceHandler(handlerContext)
+			componentInstanceHandler = ci.NewComponentInstanceHandler(handlerContext)
 			result, err := componentInstanceHandler.ListComponentInstances(filter, options)
 
 			Expect(result).To(BeNil(), "no result should be returned")
@@ -226,17 +223,12 @@
 		db                       *mocks.MockDatabase
 		componentInstanceHandler ci.ComponentInstanceHandler
 		componentInstance        entity.ComponentInstance
-<<<<<<< HEAD
 		p                        openfga.PermissionInput
-=======
-		handlerContext           common.HandlerContext
->>>>>>> 4fe7ffac
 	)
 
 	BeforeEach(func() {
 		db = mocks.NewMockDatabase(GinkgoT())
 		componentInstance = test.NewFakeComponentInstanceEntity()
-<<<<<<< HEAD
 
 		p = openfga.PermissionInput{
 			UserType:   "role",
@@ -248,14 +240,6 @@
 
 		handlerContext.DB = db
 		cfg.CurrentUser = handlerContext.Authz.GetCurrentUser()
-=======
-		handlerContext = common.HandlerContext{
-			DB:       db,
-			EventReg: er,
-			Cache:    cache.NewNoCache(),
-			Authz:    authz,
-		}
->>>>>>> 4fe7ffac
 	})
 
 	Context("with valid input", func() {
@@ -263,6 +247,7 @@
 			db.On("GetAllUserIds", mock.Anything).Return([]int64{123}, nil)
 			db.On("CreateComponentInstance", mock.AnythingOfType("*entity.ComponentInstance")).Return(&componentInstance, nil)
 
+			componentInstanceHandler = ci.NewComponentInstanceHandler(handlerContext)
 			componentInstanceHandler = ci.NewComponentInstanceHandler(handlerContext)
 			// Ensure type is allowed if ParentId is set
 			componentInstance.Type = "RecordSet"
@@ -289,7 +274,6 @@
 		})
 	})
 
-<<<<<<< HEAD
 	Context("when handling a CreateComponentInstanceEvent", func() {
 		BeforeEach(func() {
 			db.On("GetDefaultIssuePriority").Return(int64(100))
@@ -319,37 +303,6 @@
 				} else {
 					Expect(ok).To(BeFalse(), "permission should not be granted when no AuthzOpenFgaApiUrl is set")
 				}
-=======
-	Context("with valid input w/o Component Version", func() {
-		It("creates componentInstance", func() {
-			db.On("GetAllUserIds", mock.Anything).Return([]int64{123}, nil)
-			db.On("CreateComponentInstance", mock.AnythingOfType("*entity.ComponentInstance")).Return(&componentInstance, nil)
-
-			componentInstanceHandler = ci.NewComponentInstanceHandler(handlerContext)
-			// Ensure type is allowed if ParentId is set
-			componentInstance.Type = "RecordSet"
-			componentInstance.ParentId = 1234
-			// Set ComponentVersionId to 0 to test creation without it
-			componentInstance.ComponentVersionId = 0
-			newComponentInstance, err := componentInstanceHandler.CreateComponentInstance(&componentInstance, nil)
-			Expect(err).To(BeNil(), "no error should be thrown")
-			Expect(newComponentInstance.Id).NotTo(BeEquivalentTo(0))
-			By("setting fields", func() {
-				Expect(newComponentInstance.CCRN).To(BeEquivalentTo(componentInstance.CCRN))
-				Expect(newComponentInstance.Region).To(BeEquivalentTo(componentInstance.Region))
-				Expect(newComponentInstance.Cluster).To(BeEquivalentTo(componentInstance.Cluster))
-				Expect(newComponentInstance.Namespace).To(BeEquivalentTo(componentInstance.Namespace))
-				Expect(newComponentInstance.Domain).To(BeEquivalentTo(componentInstance.Domain))
-				Expect(newComponentInstance.Project).To(BeEquivalentTo(componentInstance.Project))
-				Expect(newComponentInstance.Pod).To(BeEquivalentTo(componentInstance.Pod))
-				Expect(newComponentInstance.Container).To(BeEquivalentTo(componentInstance.Container))
-				Expect(newComponentInstance.Type).To(BeEquivalentTo(componentInstance.Type))
-				Expect(newComponentInstance.Context).To(BeEquivalentTo(componentInstance.Context))
-				Expect(newComponentInstance.Count).To(BeEquivalentTo(componentInstance.Count))
-				Expect(newComponentInstance.ComponentVersionId).To(BeEquivalentTo(componentInstance.ComponentVersionId))
-				Expect(newComponentInstance.ServiceId).To(BeEquivalentTo(componentInstance.ServiceId))
-				Expect(newComponentInstance.ParentId).To(BeEquivalentTo(componentInstance.ParentId))
->>>>>>> 4fe7ffac
 			})
 		})
 	})
@@ -381,11 +334,18 @@
 			Cache:    cache.NewNoCache(),
 			Authz:    authz,
 		}
+		handlerContext = common.HandlerContext{
+			DB:       db,
+			EventReg: er,
+			Cache:    cache.NewNoCache(),
+			Authz:    authz,
+		}
 	})
 	Context("with valid input", func() {
 		It("updates componentInstance", func() {
 			db.On("GetAllUserIds", mock.Anything).Return([]int64{123}, nil) // Changed: return actual user ID
 			db.On("UpdateComponentInstance", componentInstance.ComponentInstance).Return(nil)
+			componentInstanceHandler = ci.NewComponentInstanceHandler(handlerContext)
 			componentInstanceHandler = ci.NewComponentInstanceHandler(handlerContext)
 			componentInstance.Region = "NewRegion"
 			componentInstance.Cluster = "NewCluster"
@@ -448,12 +408,19 @@
 			Cache:    cache.NewNoCache(),
 			Authz:    authz,
 		}
+		handlerContext = common.HandlerContext{
+			DB:       db,
+			EventReg: er,
+			Cache:    cache.NewNoCache(),
+			Authz:    authz,
+		}
 	})
 
 	Context("with valid input", func() {
 		It("deletes componentInstance", func() {
 			db.On("GetAllUserIds", mock.Anything).Return([]int64{123}, nil) // Changed: return actual user ID
 			db.On("DeleteComponentInstance", id, int64(123)).Return(nil)    // Changed: specify exact user ID
+			componentInstanceHandler = ci.NewComponentInstanceHandler(handlerContext)
 			componentInstanceHandler = ci.NewComponentInstanceHandler(handlerContext)
 			db.On("GetComponentInstances", filter, []entity.Order{}).Return([]entity.ComponentInstanceResult{}, nil)
 			err := componentInstanceHandler.DeleteComponentInstance(id)
@@ -558,6 +525,12 @@
 			Cache:    cache.NewNoCache(),
 			Authz:    authz,
 		}
+		handlerContext = common.HandlerContext{
+			DB:       db,
+			EventReg: er,
+			Cache:    cache.NewNoCache(),
+			Authz:    authz,
+		}
 	})
 
 	When("no filters are used", func() {
@@ -566,6 +539,7 @@
 		})
 
 		It("it return the results", func() {
+			componentInstanceHandler = ci.NewComponentInstanceHandler(handlerContext)
 			componentInstanceHandler = ci.NewComponentInstanceHandler(handlerContext)
 			res, err := componentInstanceHandler.ListCcrns(filter, options)
 			Expect(err).To(BeNil(), "no error should be thrown")
@@ -582,6 +556,7 @@
 			db.On("GetCcrn", filter).Return([]string{CCRN}, nil)
 		})
 		It("returns filtered CCRN according to the CCRN type", func() {
+			componentInstanceHandler = ci.NewComponentInstanceHandler(handlerContext)
 			componentInstanceHandler = ci.NewComponentInstanceHandler(handlerContext)
 			res, err := componentInstanceHandler.ListCcrns(filter, options)
 			Expect(err).To(BeNil(), "no error should be thrown")
@@ -596,6 +571,7 @@
 			dbError := errors.New("database connection failed")
 			db.On("GetCcrn", filter).Return([]string{}, dbError)
 
+			componentInstanceHandler = ci.NewComponentInstanceHandler(handlerContext)
 			componentInstanceHandler = ci.NewComponentInstanceHandler(handlerContext)
 			result, err := componentInstanceHandler.ListCcrns(filter, options)
 

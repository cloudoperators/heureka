// SPDX-FileCopyrightText: 2024 SAP SE or an SAP affiliate company and Greenhouse contributors
// SPDX-License-Identifier: Apache-2.0

package component_instance

import (
	"time"

	"errors"
	"fmt"
	"github.com/cloudoperators/heureka/internal/app/common"
	"github.com/cloudoperators/heureka/internal/app/event"
	applog "github.com/cloudoperators/heureka/internal/app/logging"
	"github.com/cloudoperators/heureka/internal/cache"
	"github.com/cloudoperators/heureka/internal/database"
	"github.com/cloudoperators/heureka/internal/entity"
	appErrors "github.com/cloudoperators/heureka/internal/errors"
	"github.com/sirupsen/logrus"
	"strconv"
)

var CacheTtlGetComponentInstances = 12 * time.Hour
var CacheTtlGetAllComponentInstanceCursors = 12 * time.Hour
var CacheTtlCountComponentInstances = 12 * time.Hour

type componentInstanceHandler struct {
	database      database.Database
	eventRegistry event.EventRegistry
	cache         cache.Cache
	logger        *logrus.Logger
}

func NewComponentInstanceHandler(handlerContext common.HandlerContext) ComponentInstanceHandler {
	return &componentInstanceHandler{
<<<<<<< HEAD
		database:      handlerContext.DB,
		eventRegistry: handlerContext.EventReg,
		cache:         handlerContext.Cache,
=======
		database:      database,
		eventRegistry: eventRegistry,
		cache:         cache,
		logger:        logrus.New(),
>>>>>>> 2000bb26
	}
}

func (ci *componentInstanceHandler) ListComponentInstances(filter *entity.ComponentInstanceFilter, options *entity.ListOptions) (*entity.List[entity.ComponentInstanceResult], error) {
	op := appErrors.Op("componentInstanceHandler.ListComponentInstances")
	var count int64
	var pageInfo *entity.PageInfo

	common.EnsurePaginatedX(&filter.PaginatedX)

	res, err := cache.CallCached[[]entity.ComponentInstanceResult](
		ci.cache,
		CacheTtlGetComponentInstances,
		"GetComponentInstances",
		ci.database.GetComponentInstances,
		filter,
		options.Order,
	)

	if err != nil {
		wrappedErr := appErrors.InternalError(string(op), "ComponentInstances", "", err)
		applog.LogError(ci.logger, wrappedErr, logrus.Fields{
			"filter": filter,
		})
		return nil, wrappedErr
	}

	if options.ShowPageInfo {
		if len(res) > 0 {
			cursors, err := cache.CallCached[[]string](
				ci.cache,
				CacheTtlGetAllComponentInstanceCursors,
				"GetAllComponentInstanceCursors",
				ci.database.GetAllComponentInstanceCursors,
				filter,
				options.Order,
			)
			if err != nil {
				wrappedErr := appErrors.InternalError(string(op), "ComponentInstanceCursors", "", err)
				applog.LogError(ci.logger, wrappedErr, logrus.Fields{
					"filter": filter,
				})
				return nil, wrappedErr
			}
			pageInfo = common.GetPageInfoX(res, cursors, *filter.First, filter.After)
			count = int64(len(cursors))
		}
	} else if options.ShowTotalCount {
		count, err = cache.CallCached[int64](
			ci.cache,
			CacheTtlCountComponentInstances,
			"CountComponentInstances",
			ci.database.CountComponentInstances,
			filter,
		)
		if err != nil {
			wrappedErr := appErrors.InternalError(string(op), "ComponentInstanceCount", "", err)
			applog.LogError(ci.logger, wrappedErr, logrus.Fields{
				"filter": filter,
			})
			return nil, wrappedErr
		}
	}

	result := &entity.List[entity.ComponentInstanceResult]{
		TotalCount: &count,
		PageInfo:   pageInfo,
		Elements:   res,
	}

	ci.eventRegistry.PushEvent(&ListComponentInstancesEvent{
		Filter:             filter,
		Options:            options,
		ComponentInstances: result,
	})

	return result, nil
}

func (ci *componentInstanceHandler) CreateComponentInstance(componentInstance *entity.ComponentInstance, scannerRunUUID *string) (*entity.ComponentInstance, error) {
	op := appErrors.Op("componentInstanceHandler.CreateComponentInstance")

	// Input validation - check for required fields
	if componentInstance == nil {
		err := appErrors.E(op, "ComponentInstance", appErrors.InvalidArgument, "component instance cannot be nil")
		applog.LogError(ci.logger, err, logrus.Fields{})
		return nil, err
	}

	if componentInstance.CCRN == "" {
		err := appErrors.E(op, "ComponentInstance", appErrors.InvalidArgument, "CCRN is required")
		applog.LogError(ci.logger, err, logrus.Fields{
			"component_instance": componentInstance,
		})
		return nil, err
	}

	if componentInstance.ComponentVersionId <= 0 {
		err := appErrors.E(op, "ComponentInstance", appErrors.InvalidArgument, "valid component version ID is required")
		applog.LogError(ci.logger, err, logrus.Fields{
			"component_version_id": componentInstance.ComponentVersionId,
			"ccrn":                 componentInstance.CCRN,
		})
		return nil, err
	}

	if componentInstance.ServiceId <= 0 {
		err := appErrors.E(op, "ComponentInstance", appErrors.InvalidArgument, "valid service ID is required")
		applog.LogError(ci.logger, err, logrus.Fields{
			"service_id": componentInstance.ServiceId,
			"ccrn":       componentInstance.CCRN,
		})
		return nil, err
	}

	// Business rule validation - ParentId validation for specific types
	if err := validateParentIdForType(componentInstance.ParentId, componentInstance.Type.String()); err != nil {
		wrappedErr := appErrors.E(op, "ComponentInstance", appErrors.InvalidArgument, err.Error())
		applog.LogError(ci.logger, wrappedErr, logrus.Fields{
			"parent_id":        componentInstance.ParentId,
			"type":             componentInstance.Type.String(),
			"ccrn":             componentInstance.CCRN,
			"validation_error": err.Error(),
		})
		return nil, wrappedErr
	}

	// Get current user for audit fields
	var err error
	componentInstance.CreatedBy, err = common.GetCurrentUserId(ci.database)
	if err != nil {
		wrappedErr := appErrors.InternalError(string(op), "ComponentInstance", "", err)
		applog.LogError(ci.logger, wrappedErr, logrus.Fields{
			"ccrn": componentInstance.CCRN,
			"type": componentInstance.Type.String(),
		})
		return nil, wrappedErr
	}
	componentInstance.UpdatedBy = componentInstance.CreatedBy

	// Create the component instance in database
	newComponentInstance, err := ci.database.CreateComponentInstance(componentInstance)
	if err != nil {
		// Check for specific database errors
		duplicateEntryError := &database.DuplicateEntryDatabaseError{}
		if errors.As(err, &duplicateEntryError) {
			wrappedErr := appErrors.AlreadyExistsError(string(op), "ComponentInstance", componentInstance.CCRN)
			applog.LogError(ci.logger, wrappedErr, logrus.Fields{
				"ccrn":                    componentInstance.CCRN,
				"component_version_id":    componentInstance.ComponentVersionId,
				"service_id":              componentInstance.ServiceId,
				"duplicate_entry_details": duplicateEntryError.Error(),
			})
			return nil, wrappedErr
		}

		// Generic database error
		wrappedErr := appErrors.InternalError(string(op), "ComponentInstance", "", err)
		applog.LogError(ci.logger, wrappedErr, logrus.Fields{
			"ccrn":                 componentInstance.CCRN,
			"component_version_id": componentInstance.ComponentVersionId,
			"service_id":           componentInstance.ServiceId,
			"type":                 componentInstance.Type.String(),
		})
		return nil, wrappedErr
	}

	// Handle scanner run tracking if UUID provided
	if scannerRunUUID != nil {
		err = ci.database.CreateScannerRunComponentInstanceTracker(newComponentInstance.Id, *scannerRunUUID)
		if err != nil {
			// Log the error but don't fail the creation since the component instance was created successfully
			logErr := appErrors.InternalError(string(op), "ScannerRunComponentInstanceTracker",
				fmt.Sprintf("component_instance:%d-scanner_run:%s", newComponentInstance.Id, *scannerRunUUID), err)
			applog.LogError(ci.logger, logErr, logrus.Fields{
				"component_instance_id": newComponentInstance.Id,
				"scanner_run_uuid":      *scannerRunUUID,
				"ccrn":                  newComponentInstance.CCRN,
			})
			// Note: We don't return this error since the main operation succeeded
		}
	}

	// Emit success event
	ci.eventRegistry.PushEvent(&CreateComponentInstanceEvent{
		ComponentInstance: newComponentInstance,
	})

	return newComponentInstance, nil
}

func (ci *componentInstanceHandler) UpdateComponentInstance(componentInstance *entity.ComponentInstance, scannerRunUUID *string) (*entity.ComponentInstance, error) {
	op := appErrors.Op("componentInstanceHandler.UpdateComponentInstance")

	// Input validation
	if componentInstance == nil {
		err := appErrors.E(op, "ComponentInstance", appErrors.InvalidArgument, "component instance cannot be nil")
		applog.LogError(ci.logger, err, logrus.Fields{})
		return nil, err
	}

	if componentInstance.Id <= 0 {
		err := appErrors.E(op, "ComponentInstance", appErrors.InvalidArgument, fmt.Sprintf("invalid ID: %d", componentInstance.Id))
		applog.LogError(ci.logger, err, logrus.Fields{"id": componentInstance.Id})
		return nil, err
	}

	// Business rule validation - ParentId validation for specific types
	if err := validateParentIdForType(componentInstance.ParentId, componentInstance.Type.String()); err != nil {
		wrappedErr := appErrors.E(op, "ComponentInstance", strconv.FormatInt(componentInstance.Id, 10), appErrors.InvalidArgument, err.Error())
		applog.LogError(ci.logger, wrappedErr, logrus.Fields{
			"id":               componentInstance.Id,
			"parent_id":        componentInstance.ParentId,
			"type":             componentInstance.Type.String(),
			"validation_error": err.Error(),
		})
		return nil, wrappedErr
	}

	// Get current user for audit fields
	var err error
	componentInstance.UpdatedBy, err = common.GetCurrentUserId(ci.database)
	if err != nil {
		wrappedErr := appErrors.InternalError(string(op), "ComponentInstance", strconv.FormatInt(componentInstance.Id, 10), err)
		applog.LogError(ci.logger, wrappedErr, logrus.Fields{
			"id":   componentInstance.Id,
			"ccrn": componentInstance.CCRN,
		})
		return nil, wrappedErr
	}

	// Update the component instance in database
	err = ci.database.UpdateComponentInstance(componentInstance)
	if err != nil {
		wrappedErr := appErrors.InternalError(string(op), "ComponentInstance", strconv.FormatInt(componentInstance.Id, 10), err)
		applog.LogError(ci.logger, wrappedErr, logrus.Fields{
			"id":   componentInstance.Id,
			"ccrn": componentInstance.CCRN,
		})
		return nil, wrappedErr
	}

	// Handle scanner run tracking if UUID provided
	if scannerRunUUID != nil {
		err = ci.database.CreateScannerRunComponentInstanceTracker(componentInstance.Id, *scannerRunUUID)
		if err != nil {
			// Log the error but don't fail the update since the component instance was updated successfully
			logErr := appErrors.InternalError(string(op), "ScannerRunComponentInstanceTracker",
				fmt.Sprintf("component_instance:%d-scanner_run:%s", componentInstance.Id, *scannerRunUUID), err)
			applog.LogError(ci.logger, logErr, logrus.Fields{
				"component_instance_id": componentInstance.Id,
				"scanner_run_uuid":      *scannerRunUUID,
				"ccrn":                  componentInstance.CCRN,
			})
			// Note: We don't return this error since the main operation succeeded
		}
	}

	// Retrieve updated component instance to return fresh data
	lo := entity.NewListOptions()
	componentInstanceResult, err := ci.ListComponentInstances(&entity.ComponentInstanceFilter{Id: []*int64{&componentInstance.Id}}, lo)
	if err != nil {
		wrappedErr := appErrors.E(op, "ComponentInstance", strconv.FormatInt(componentInstance.Id, 10), appErrors.Internal, err)
		applog.LogError(ci.logger, wrappedErr, logrus.Fields{
			"id":   componentInstance.Id,
			"ccrn": componentInstance.CCRN,
		})
		return nil, wrappedErr
	}

	if len(componentInstanceResult.Elements) != 1 {
		err := appErrors.E(op, "ComponentInstance", strconv.FormatInt(componentInstance.Id, 10), appErrors.Internal,
			fmt.Sprintf("unexpected number of component instances found after update: expected 1, got %d", len(componentInstanceResult.Elements)))
		applog.LogError(ci.logger, err, logrus.Fields{
			"id":          componentInstance.Id,
			"found_count": len(componentInstanceResult.Elements),
			"ccrn":        componentInstance.CCRN,
		})
		return nil, err
	}

	updatedComponentInstance := componentInstanceResult.Elements[0].ComponentInstance

	// Emit success event
	ci.eventRegistry.PushEvent(&UpdateComponentInstanceEvent{
		ComponentInstance: updatedComponentInstance,
	})

	return updatedComponentInstance, nil
}

func (ci *componentInstanceHandler) DeleteComponentInstance(id int64) error {
	op := appErrors.Op("componentInstanceHandler.DeleteComponentInstance")

	// Input validation
	if id <= 0 {
		err := appErrors.E(op, "ComponentInstance", appErrors.InvalidArgument, fmt.Sprintf("invalid ID: %d", id))
		applog.LogError(ci.logger, err, logrus.Fields{"id": id})
		return err
	}

	// Get current user for audit fields
	userId, err := common.GetCurrentUserId(ci.database)
	if err != nil {
		wrappedErr := appErrors.InternalError(string(op), "ComponentInstance", strconv.FormatInt(id, 10), err)
		applog.LogError(ci.logger, wrappedErr, logrus.Fields{
			"id": id,
		})
		return wrappedErr
	}

	// Delete the component instance from database
	err = ci.database.DeleteComponentInstance(id, userId)
	if err != nil {
		wrappedErr := appErrors.InternalError(string(op), "ComponentInstance", strconv.FormatInt(id, 10), err)
		applog.LogError(ci.logger, wrappedErr, logrus.Fields{
			"id":      id,
			"user_id": userId,
		})
		return wrappedErr
	}

	// Emit success event
	ci.eventRegistry.PushEvent(&DeleteComponentInstanceEvent{
		ComponentInstanceID: id,
	})

	return nil
}

func (ci *componentInstanceHandler) ListRegions(filter *entity.ComponentInstanceFilter, options *entity.ListOptions) ([]string, error) {
	op := appErrors.Op("componentInstanceHandler.ListRegions")

	regions, err := ci.database.GetRegion(filter)
	if err != nil {
		wrappedErr := appErrors.InternalError(string(op), "ComponentInstanceRegions", "", err)
		applog.LogError(ci.logger, wrappedErr, logrus.Fields{
			"filter": filter,
		})
		return nil, wrappedErr
	}

	ci.eventRegistry.PushEvent(&ListRegionsEvent{
		Filter:  filter,
		Regions: regions,
	})

	return regions, nil
}

func (ci *componentInstanceHandler) ListCcrns(filter *entity.ComponentInstanceFilter, options *entity.ListOptions) ([]string, error) {
	op := appErrors.Op("componentInstanceHandler.ListCcrns")

	ccrns, err := ci.database.GetCcrn(filter)
	if err != nil {
		wrappedErr := appErrors.InternalError(string(op), "ComponentInstanceCcrns", "", err)
		applog.LogError(ci.logger, wrappedErr, logrus.Fields{
			"filter": filter,
		})
		return nil, wrappedErr
	}

	ci.eventRegistry.PushEvent(&ListCcrnEvent{
		Filter: filter,
		Ccrn:   ccrns,
	})

	return ccrns, nil
}

func (ci *componentInstanceHandler) ListClusters(filter *entity.ComponentInstanceFilter, options *entity.ListOptions) ([]string, error) {
	op := appErrors.Op("componentInstanceHandler.ListClusters")

	clusters, err := ci.database.GetCluster(filter)
	if err != nil {
		wrappedErr := appErrors.InternalError(string(op), "ComponentInstanceClusters", "", err)
		applog.LogError(ci.logger, wrappedErr, logrus.Fields{
			"filter": filter,
		})
		return nil, wrappedErr
	}

	ci.eventRegistry.PushEvent(&ListClustersEvent{
		Filter:   filter,
		Clusters: clusters,
	})

	return clusters, nil
}

func (ci *componentInstanceHandler) ListNamespaces(filter *entity.ComponentInstanceFilter, options *entity.ListOptions) ([]string, error) {
	op := appErrors.Op("componentInstanceHandler.ListNamespaces")

	namespaces, err := ci.database.GetNamespace(filter)
	if err != nil {
		wrappedErr := appErrors.InternalError(string(op), "ComponentInstanceNamespaces", "", err)
		applog.LogError(ci.logger, wrappedErr, logrus.Fields{
			"filter": filter,
		})
		return nil, wrappedErr
	}

	ci.eventRegistry.PushEvent(&ListNamespacesEvent{
		Filter:     filter,
		Namespaces: namespaces,
	})

	return namespaces, nil
}

func (ci *componentInstanceHandler) ListDomains(filter *entity.ComponentInstanceFilter, options *entity.ListOptions) ([]string, error) {
	op := appErrors.Op("componentInstanceHandler.ListDomains")

	domains, err := ci.database.GetDomain(filter)
	if err != nil {
		wrappedErr := appErrors.InternalError(string(op), "ComponentInstanceDomains", "", err)
		applog.LogError(ci.logger, wrappedErr, logrus.Fields{
			"filter": filter,
		})
		return nil, wrappedErr
	}

	ci.eventRegistry.PushEvent(&ListDomainsEvent{
		Filter:  filter,
		Domains: domains,
	})

	return domains, nil
}

func (ci *componentInstanceHandler) ListProjects(filter *entity.ComponentInstanceFilter, options *entity.ListOptions) ([]string, error) {
	op := appErrors.Op("componentInstanceHandler.ListProjects")

	projects, err := ci.database.GetProject(filter)
	if err != nil {
		wrappedErr := appErrors.InternalError(string(op), "ComponentInstanceProjects", "", err)
		applog.LogError(ci.logger, wrappedErr, logrus.Fields{
			"filter": filter,
		})
		return nil, wrappedErr
	}

	ci.eventRegistry.PushEvent(&ListProjectsEvent{
		Filter:   filter,
		Projects: projects,
	})

	return projects, nil
}

func (ci *componentInstanceHandler) ListPods(filter *entity.ComponentInstanceFilter, options *entity.ListOptions) ([]string, error) {
	op := appErrors.Op("componentInstanceHandler.ListPods")

	pods, err := ci.database.GetPod(filter)
	if err != nil {
		wrappedErr := appErrors.InternalError(string(op), "ComponentInstancePods", "", err)
		applog.LogError(ci.logger, wrappedErr, logrus.Fields{
			"filter": filter,
		})
		return nil, wrappedErr
	}

	ci.eventRegistry.PushEvent(&ListPodsEvent{
		Filter: filter,
		Pods:   pods,
	})

	return pods, nil
}

func (ci *componentInstanceHandler) ListContainers(filter *entity.ComponentInstanceFilter, options *entity.ListOptions) ([]string, error) {
	op := appErrors.Op("componentInstanceHandler.ListContainers")

	containers, err := ci.database.GetContainer(filter)
	if err != nil {
		wrappedErr := appErrors.InternalError(string(op), "ComponentInstanceContainers", "", err)
		applog.LogError(ci.logger, wrappedErr, logrus.Fields{
			"filter": filter,
		})
		return nil, wrappedErr
	}

	ci.eventRegistry.PushEvent(&ListContainersEvent{
		Filter:     filter,
		Containers: containers,
	})

	return containers, nil
}

func (ci *componentInstanceHandler) ListTypes(filter *entity.ComponentInstanceFilter, options *entity.ListOptions) ([]string, error) {
	op := appErrors.Op("componentInstanceHandler.ListTypes")

	types, err := ci.database.GetType(filter)
	if err != nil {
		wrappedErr := appErrors.InternalError(string(op), "ComponentInstanceTypes", "", err)
		applog.LogError(ci.logger, wrappedErr, logrus.Fields{
			"filter": filter,
		})
		return nil, wrappedErr
	}

	ci.eventRegistry.PushEvent(&ListTypesEvent{
		Filter: filter,
		Types:  types,
	})

	return types, nil
}

func (ci *componentInstanceHandler) ListParents(filter *entity.ComponentInstanceFilter, options *entity.ListOptions) ([]string, error) {
	op := appErrors.Op("componentInstanceHandler.ListParents")

	parents, err := ci.database.GetComponentInstanceParent(filter)
	if err != nil {
		wrappedErr := appErrors.InternalError(string(op), "ComponentInstanceParents", "", err)
		applog.LogError(ci.logger, wrappedErr, logrus.Fields{
			"filter": filter,
		})
		return nil, wrappedErr
	}

	ci.eventRegistry.PushEvent(&ListParentsEvent{
		Filter:  filter,
		Parents: parents,
	})

	return parents, nil
}

func (ci *componentInstanceHandler) ListContexts(filter *entity.ComponentInstanceFilter, options *entity.ListOptions) ([]string, error) {
	op := appErrors.Op("componentInstanceHandler.ListContexts")

	contexts, err := ci.database.GetContext(filter)
	if err != nil {
		wrappedErr := appErrors.InternalError(string(op), "ComponentInstanceContexts", "", err)
		applog.LogError(ci.logger, wrappedErr, logrus.Fields{
			"filter": filter,
		})
		return nil, wrappedErr
	}

	ci.eventRegistry.PushEvent(&ListContextsEvent{
		Filter:   filter,
		Contexts: contexts,
	})

	return contexts, nil
}

// validateParentIdForType checks if ParentId is only set for allowed types.
func validateParentIdForType(parentId int64, typeStr string) error {
	if parentId != 0 && parentId != -1 {
		if typeStr != "RecordSet" && typeStr != "User" && typeStr != "SecurityGroupRule" {
			return fmt.Errorf("ParentId can only be set for component instances of type 'RecordSet', 'User' or 'SecurityGroupRule', but got type '%s'", typeStr)
		}
	}
	return nil
}<|MERGE_RESOLUTION|>--- conflicted
+++ resolved
@@ -8,6 +8,8 @@
 
 	"errors"
 	"fmt"
+	"strconv"
+
 	"github.com/cloudoperators/heureka/internal/app/common"
 	"github.com/cloudoperators/heureka/internal/app/event"
 	applog "github.com/cloudoperators/heureka/internal/app/logging"
@@ -16,7 +18,6 @@
 	"github.com/cloudoperators/heureka/internal/entity"
 	appErrors "github.com/cloudoperators/heureka/internal/errors"
 	"github.com/sirupsen/logrus"
-	"strconv"
 )
 
 var CacheTtlGetComponentInstances = 12 * time.Hour
@@ -32,16 +33,10 @@
 
 func NewComponentInstanceHandler(handlerContext common.HandlerContext) ComponentInstanceHandler {
 	return &componentInstanceHandler{
-<<<<<<< HEAD
 		database:      handlerContext.DB,
 		eventRegistry: handlerContext.EventReg,
 		cache:         handlerContext.Cache,
-=======
-		database:      database,
-		eventRegistry: eventRegistry,
-		cache:         cache,
 		logger:        logrus.New(),
->>>>>>> 2000bb26
 	}
 }
 

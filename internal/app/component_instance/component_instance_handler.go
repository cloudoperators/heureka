// SPDX-FileCopyrightText: 2024 SAP SE or an SAP affiliate company and Greenhouse contributors
// SPDX-License-Identifier: Apache-2.0

package component_instance

import (
	"time"

	"errors"
	"fmt"
	"strconv"

	"github.com/cloudoperators/heureka/internal/app/common"
	"github.com/cloudoperators/heureka/internal/app/event"
	applog "github.com/cloudoperators/heureka/internal/app/logging"
	"github.com/cloudoperators/heureka/internal/cache"
	"github.com/cloudoperators/heureka/internal/database"
	"github.com/cloudoperators/heureka/internal/entity"
<<<<<<< HEAD
=======
	appErrors "github.com/cloudoperators/heureka/internal/errors"
>>>>>>> 34daeead
	"github.com/sirupsen/logrus"
)

var CacheTtlGetComponentInstances = 12 * time.Hour
var CacheTtlGetAllComponentInstanceCursors = 12 * time.Hour
var CacheTtlCountComponentInstances = 12 * time.Hour

type componentInstanceHandler struct {
	database      database.Database
	eventRegistry event.EventRegistry
	cache         cache.Cache
	logger        *logrus.Logger
}

func NewComponentInstanceHandler(handlerContext common.HandlerContext) ComponentInstanceHandler {
	return &componentInstanceHandler{
		database:      handlerContext.DB,
		eventRegistry: handlerContext.EventReg,
		cache:         handlerContext.Cache,
<<<<<<< HEAD
=======
		logger:        logrus.New(),
>>>>>>> 34daeead
	}
}

func (ci *componentInstanceHandler) ListComponentInstances(filter *entity.ComponentInstanceFilter, options *entity.ListOptions) (*entity.List[entity.ComponentInstanceResult], error) {
	op := appErrors.Op("componentInstanceHandler.ListComponentInstances")
	var count int64
	var pageInfo *entity.PageInfo

	common.EnsurePaginatedX(&filter.PaginatedX)

	res, err := cache.CallCached[[]entity.ComponentInstanceResult](
		ci.cache,
		CacheTtlGetComponentInstances,
		"GetComponentInstances",
		ci.database.GetComponentInstances,
		filter,
		options.Order,
	)

	if err != nil {
		wrappedErr := appErrors.InternalError(string(op), "ComponentInstances", "", err)
		applog.LogError(ci.logger, wrappedErr, logrus.Fields{
			"filter": filter,
		})
		return nil, wrappedErr
	}

	if options.ShowPageInfo {
		if len(res) > 0 {
			cursors, err := cache.CallCached[[]string](
				ci.cache,
				CacheTtlGetAllComponentInstanceCursors,
				"GetAllComponentInstanceCursors",
				ci.database.GetAllComponentInstanceCursors,
				filter,
				options.Order,
			)
			if err != nil {
				wrappedErr := appErrors.InternalError(string(op), "ComponentInstanceCursors", "", err)
				applog.LogError(ci.logger, wrappedErr, logrus.Fields{
					"filter": filter,
				})
				return nil, wrappedErr
			}
			pageInfo = common.GetPageInfoX(res, cursors, *filter.First, filter.After)
			count = int64(len(cursors))
		}
	} else if options.ShowTotalCount {
		count, err = cache.CallCached[int64](
			ci.cache,
			CacheTtlCountComponentInstances,
			"CountComponentInstances",
			ci.database.CountComponentInstances,
			filter,
		)
		if err != nil {
			wrappedErr := appErrors.InternalError(string(op), "ComponentInstanceCount", "", err)
			applog.LogError(ci.logger, wrappedErr, logrus.Fields{
				"filter": filter,
			})
			return nil, wrappedErr
		}
	}

	result := &entity.List[entity.ComponentInstanceResult]{
		TotalCount: &count,
		PageInfo:   pageInfo,
		Elements:   res,
	}

	ci.eventRegistry.PushEvent(&ListComponentInstancesEvent{
		Filter:             filter,
		Options:            options,
		ComponentInstances: result,
	})

	return result, nil
}

func (ci *componentInstanceHandler) CreateComponentInstance(componentInstance *entity.ComponentInstance, scannerRunUUID *string) (*entity.ComponentInstance, error) {
	op := appErrors.Op("componentInstanceHandler.CreateComponentInstance")

	// Input validation - check for required fields
	if componentInstance == nil {
		err := appErrors.E(op, "ComponentInstance", appErrors.InvalidArgument, "component instance cannot be nil")
		applog.LogError(ci.logger, err, logrus.Fields{})
		return nil, err
	}

	if componentInstance.CCRN == "" {
		err := appErrors.E(op, "ComponentInstance", appErrors.InvalidArgument, "CCRN is required")
		applog.LogError(ci.logger, err, logrus.Fields{
			"component_instance": componentInstance,
		})
		return nil, err
	}

	if componentInstance.ComponentVersionId <= 0 {
		err := appErrors.E(op, "ComponentInstance", appErrors.InvalidArgument, "valid component version ID is required")
		applog.LogError(ci.logger, err, logrus.Fields{
			"component_version_id": componentInstance.ComponentVersionId,
			"ccrn":                 componentInstance.CCRN,
		})
		return nil, err
	}

	if componentInstance.ServiceId <= 0 {
		err := appErrors.E(op, "ComponentInstance", appErrors.InvalidArgument, "valid service ID is required")
		applog.LogError(ci.logger, err, logrus.Fields{
			"service_id": componentInstance.ServiceId,
			"ccrn":       componentInstance.CCRN,
		})
		return nil, err
	}

	// Business rule validation - ParentId validation for specific types
	if err := validateParentIdForType(componentInstance.ParentId, componentInstance.Type.String()); err != nil {
		wrappedErr := appErrors.E(op, "ComponentInstance", appErrors.InvalidArgument, err.Error())
		applog.LogError(ci.logger, wrappedErr, logrus.Fields{
			"parent_id":        componentInstance.ParentId,
			"type":             componentInstance.Type.String(),
			"ccrn":             componentInstance.CCRN,
			"validation_error": err.Error(),
		})
		return nil, wrappedErr
	}

	// Get current user for audit fields
	var err error
	componentInstance.CreatedBy, err = common.GetCurrentUserId(ci.database)
	if err != nil {
		wrappedErr := appErrors.InternalError(string(op), "ComponentInstance", "", err)
		applog.LogError(ci.logger, wrappedErr, logrus.Fields{
			"ccrn": componentInstance.CCRN,
			"type": componentInstance.Type.String(),
		})
		return nil, wrappedErr
	}
	componentInstance.UpdatedBy = componentInstance.CreatedBy

	// Create the component instance in database
	newComponentInstance, err := ci.database.CreateComponentInstance(componentInstance)
	if err != nil {
		// Check for specific database errors
		duplicateEntryError := &database.DuplicateEntryDatabaseError{}
		if errors.As(err, &duplicateEntryError) {
			wrappedErr := appErrors.AlreadyExistsError(string(op), "ComponentInstance", componentInstance.CCRN)
			applog.LogError(ci.logger, wrappedErr, logrus.Fields{
				"ccrn":                    componentInstance.CCRN,
				"component_version_id":    componentInstance.ComponentVersionId,
				"service_id":              componentInstance.ServiceId,
				"duplicate_entry_details": duplicateEntryError.Error(),
			})
			return nil, wrappedErr
		}

		// Generic database error
		wrappedErr := appErrors.InternalError(string(op), "ComponentInstance", "", err)
		applog.LogError(ci.logger, wrappedErr, logrus.Fields{
			"ccrn":                 componentInstance.CCRN,
			"component_version_id": componentInstance.ComponentVersionId,
			"service_id":           componentInstance.ServiceId,
			"type":                 componentInstance.Type.String(),
		})
		return nil, wrappedErr
	}

	// Handle scanner run tracking if UUID provided
	if scannerRunUUID != nil {
		err = ci.database.CreateScannerRunComponentInstanceTracker(newComponentInstance.Id, *scannerRunUUID)
		if err != nil {
			// Log the error but don't fail the creation since the component instance was created successfully
			logErr := appErrors.InternalError(string(op), "ScannerRunComponentInstanceTracker",
				fmt.Sprintf("component_instance:%d-scanner_run:%s", newComponentInstance.Id, *scannerRunUUID), err)
			applog.LogError(ci.logger, logErr, logrus.Fields{
				"component_instance_id": newComponentInstance.Id,
				"scanner_run_uuid":      *scannerRunUUID,
				"ccrn":                  newComponentInstance.CCRN,
			})
			// Note: We don't return this error since the main operation succeeded
		}
	}

	// Emit success event
	ci.eventRegistry.PushEvent(&CreateComponentInstanceEvent{
		ComponentInstance: newComponentInstance,
	})

	return newComponentInstance, nil
}

func (ci *componentInstanceHandler) UpdateComponentInstance(componentInstance *entity.ComponentInstance, scannerRunUUID *string) (*entity.ComponentInstance, error) {
	op := appErrors.Op("componentInstanceHandler.UpdateComponentInstance")

	// Input validation
	if componentInstance == nil {
		err := appErrors.E(op, "ComponentInstance", appErrors.InvalidArgument, "component instance cannot be nil")
		applog.LogError(ci.logger, err, logrus.Fields{})
		return nil, err
	}

	if componentInstance.Id <= 0 {
		err := appErrors.E(op, "ComponentInstance", appErrors.InvalidArgument, fmt.Sprintf("invalid ID: %d", componentInstance.Id))
		applog.LogError(ci.logger, err, logrus.Fields{"id": componentInstance.Id})
		return nil, err
	}

	// Business rule validation - ParentId validation for specific types
	if err := validateParentIdForType(componentInstance.ParentId, componentInstance.Type.String()); err != nil {
		wrappedErr := appErrors.E(op, "ComponentInstance", strconv.FormatInt(componentInstance.Id, 10), appErrors.InvalidArgument, err.Error())
		applog.LogError(ci.logger, wrappedErr, logrus.Fields{
			"id":               componentInstance.Id,
			"parent_id":        componentInstance.ParentId,
			"type":             componentInstance.Type.String(),
			"validation_error": err.Error(),
		})
		return nil, wrappedErr
	}

	// Get current user for audit fields
	var err error
	componentInstance.UpdatedBy, err = common.GetCurrentUserId(ci.database)
	if err != nil {
		wrappedErr := appErrors.InternalError(string(op), "ComponentInstance", strconv.FormatInt(componentInstance.Id, 10), err)
		applog.LogError(ci.logger, wrappedErr, logrus.Fields{
			"id":   componentInstance.Id,
			"ccrn": componentInstance.CCRN,
		})
		return nil, wrappedErr
	}

	// Update the component instance in database
	err = ci.database.UpdateComponentInstance(componentInstance)
	if err != nil {
		wrappedErr := appErrors.InternalError(string(op), "ComponentInstance", strconv.FormatInt(componentInstance.Id, 10), err)
		applog.LogError(ci.logger, wrappedErr, logrus.Fields{
			"id":   componentInstance.Id,
			"ccrn": componentInstance.CCRN,
		})
		return nil, wrappedErr
	}

	// Handle scanner run tracking if UUID provided
	if scannerRunUUID != nil {
		err = ci.database.CreateScannerRunComponentInstanceTracker(componentInstance.Id, *scannerRunUUID)
		if err != nil {
			// Log the error but don't fail the update since the component instance was updated successfully
			logErr := appErrors.InternalError(string(op), "ScannerRunComponentInstanceTracker",
				fmt.Sprintf("component_instance:%d-scanner_run:%s", componentInstance.Id, *scannerRunUUID), err)
			applog.LogError(ci.logger, logErr, logrus.Fields{
				"component_instance_id": componentInstance.Id,
				"scanner_run_uuid":      *scannerRunUUID,
				"ccrn":                  componentInstance.CCRN,
			})
			// Note: We don't return this error since the main operation succeeded
		}
	}

	// Retrieve updated component instance to return fresh data
	lo := entity.NewListOptions()
	componentInstanceResult, err := ci.ListComponentInstances(&entity.ComponentInstanceFilter{Id: []*int64{&componentInstance.Id}}, lo)
	if err != nil {
		wrappedErr := appErrors.E(op, "ComponentInstance", strconv.FormatInt(componentInstance.Id, 10), appErrors.Internal, err)
		applog.LogError(ci.logger, wrappedErr, logrus.Fields{
			"id":   componentInstance.Id,
			"ccrn": componentInstance.CCRN,
		})
		return nil, wrappedErr
	}

	if len(componentInstanceResult.Elements) != 1 {
		err := appErrors.E(op, "ComponentInstance", strconv.FormatInt(componentInstance.Id, 10), appErrors.Internal,
			fmt.Sprintf("unexpected number of component instances found after update: expected 1, got %d", len(componentInstanceResult.Elements)))
		applog.LogError(ci.logger, err, logrus.Fields{
			"id":          componentInstance.Id,
			"found_count": len(componentInstanceResult.Elements),
			"ccrn":        componentInstance.CCRN,
		})
		return nil, err
	}

	updatedComponentInstance := componentInstanceResult.Elements[0].ComponentInstance

	// Emit success event
	ci.eventRegistry.PushEvent(&UpdateComponentInstanceEvent{
		ComponentInstance: updatedComponentInstance,
	})

	return updatedComponentInstance, nil
}

func (ci *componentInstanceHandler) DeleteComponentInstance(id int64) error {
	op := appErrors.Op("componentInstanceHandler.DeleteComponentInstance")

	// Input validation
	if id <= 0 {
		err := appErrors.E(op, "ComponentInstance", appErrors.InvalidArgument, fmt.Sprintf("invalid ID: %d", id))
		applog.LogError(ci.logger, err, logrus.Fields{"id": id})
		return err
	}

	// Get current user for audit fields
	userId, err := common.GetCurrentUserId(ci.database)
	if err != nil {
		wrappedErr := appErrors.InternalError(string(op), "ComponentInstance", strconv.FormatInt(id, 10), err)
		applog.LogError(ci.logger, wrappedErr, logrus.Fields{
			"id": id,
		})
		return wrappedErr
	}

	// Delete the component instance from database
	err = ci.database.DeleteComponentInstance(id, userId)
	if err != nil {
		wrappedErr := appErrors.InternalError(string(op), "ComponentInstance", strconv.FormatInt(id, 10), err)
		applog.LogError(ci.logger, wrappedErr, logrus.Fields{
			"id":      id,
			"user_id": userId,
		})
		return wrappedErr
	}

	// Emit success event
	ci.eventRegistry.PushEvent(&DeleteComponentInstanceEvent{
		ComponentInstanceID: id,
	})

	return nil
}

func (ci *componentInstanceHandler) ListRegions(filter *entity.ComponentInstanceFilter, options *entity.ListOptions) ([]string, error) {
	op := appErrors.Op("componentInstanceHandler.ListRegions")

	regions, err := ci.database.GetRegion(filter)
	if err != nil {
		wrappedErr := appErrors.InternalError(string(op), "ComponentInstanceRegions", "", err)
		applog.LogError(ci.logger, wrappedErr, logrus.Fields{
			"filter": filter,
		})
		return nil, wrappedErr
	}

	ci.eventRegistry.PushEvent(&ListRegionsEvent{
		Filter:  filter,
		Regions: regions,
	})

	return regions, nil
}

func (ci *componentInstanceHandler) ListCcrns(filter *entity.ComponentInstanceFilter, options *entity.ListOptions) ([]string, error) {
	op := appErrors.Op("componentInstanceHandler.ListCcrns")

	ccrns, err := ci.database.GetCcrn(filter)
	if err != nil {
		wrappedErr := appErrors.InternalError(string(op), "ComponentInstanceCcrns", "", err)
		applog.LogError(ci.logger, wrappedErr, logrus.Fields{
			"filter": filter,
		})
		return nil, wrappedErr
	}

	ci.eventRegistry.PushEvent(&ListCcrnEvent{
		Filter: filter,
		Ccrn:   ccrns,
	})

	return ccrns, nil
}

func (ci *componentInstanceHandler) ListClusters(filter *entity.ComponentInstanceFilter, options *entity.ListOptions) ([]string, error) {
	op := appErrors.Op("componentInstanceHandler.ListClusters")

	clusters, err := ci.database.GetCluster(filter)
	if err != nil {
		wrappedErr := appErrors.InternalError(string(op), "ComponentInstanceClusters", "", err)
		applog.LogError(ci.logger, wrappedErr, logrus.Fields{
			"filter": filter,
		})
		return nil, wrappedErr
	}

	ci.eventRegistry.PushEvent(&ListClustersEvent{
		Filter:   filter,
		Clusters: clusters,
	})

	return clusters, nil
}

func (ci *componentInstanceHandler) ListNamespaces(filter *entity.ComponentInstanceFilter, options *entity.ListOptions) ([]string, error) {
	op := appErrors.Op("componentInstanceHandler.ListNamespaces")

	namespaces, err := ci.database.GetNamespace(filter)
	if err != nil {
		wrappedErr := appErrors.InternalError(string(op), "ComponentInstanceNamespaces", "", err)
		applog.LogError(ci.logger, wrappedErr, logrus.Fields{
			"filter": filter,
		})
		return nil, wrappedErr
	}

	ci.eventRegistry.PushEvent(&ListNamespacesEvent{
		Filter:     filter,
		Namespaces: namespaces,
	})

	return namespaces, nil
}

func (ci *componentInstanceHandler) ListDomains(filter *entity.ComponentInstanceFilter, options *entity.ListOptions) ([]string, error) {
	op := appErrors.Op("componentInstanceHandler.ListDomains")

	domains, err := ci.database.GetDomain(filter)
	if err != nil {
		wrappedErr := appErrors.InternalError(string(op), "ComponentInstanceDomains", "", err)
		applog.LogError(ci.logger, wrappedErr, logrus.Fields{
			"filter": filter,
		})
		return nil, wrappedErr
	}

	ci.eventRegistry.PushEvent(&ListDomainsEvent{
		Filter:  filter,
		Domains: domains,
	})

	return domains, nil
}

func (ci *componentInstanceHandler) ListProjects(filter *entity.ComponentInstanceFilter, options *entity.ListOptions) ([]string, error) {
	op := appErrors.Op("componentInstanceHandler.ListProjects")

	projects, err := ci.database.GetProject(filter)
	if err != nil {
		wrappedErr := appErrors.InternalError(string(op), "ComponentInstanceProjects", "", err)
		applog.LogError(ci.logger, wrappedErr, logrus.Fields{
			"filter": filter,
		})
		return nil, wrappedErr
	}

	ci.eventRegistry.PushEvent(&ListProjectsEvent{
		Filter:   filter,
		Projects: projects,
	})

	return projects, nil
}

func (ci *componentInstanceHandler) ListPods(filter *entity.ComponentInstanceFilter, options *entity.ListOptions) ([]string, error) {
	op := appErrors.Op("componentInstanceHandler.ListPods")

	pods, err := ci.database.GetPod(filter)
	if err != nil {
		wrappedErr := appErrors.InternalError(string(op), "ComponentInstancePods", "", err)
		applog.LogError(ci.logger, wrappedErr, logrus.Fields{
			"filter": filter,
		})
		return nil, wrappedErr
	}

	ci.eventRegistry.PushEvent(&ListPodsEvent{
		Filter: filter,
		Pods:   pods,
	})

	return pods, nil
}

func (ci *componentInstanceHandler) ListContainers(filter *entity.ComponentInstanceFilter, options *entity.ListOptions) ([]string, error) {
	op := appErrors.Op("componentInstanceHandler.ListContainers")

	containers, err := ci.database.GetContainer(filter)
	if err != nil {
		wrappedErr := appErrors.InternalError(string(op), "ComponentInstanceContainers", "", err)
		applog.LogError(ci.logger, wrappedErr, logrus.Fields{
			"filter": filter,
		})
		return nil, wrappedErr
	}

	ci.eventRegistry.PushEvent(&ListContainersEvent{
		Filter:     filter,
		Containers: containers,
	})

	return containers, nil
}

func (ci *componentInstanceHandler) ListTypes(filter *entity.ComponentInstanceFilter, options *entity.ListOptions) ([]string, error) {
	op := appErrors.Op("componentInstanceHandler.ListTypes")

	types, err := ci.database.GetType(filter)
	if err != nil {
		wrappedErr := appErrors.InternalError(string(op), "ComponentInstanceTypes", "", err)
		applog.LogError(ci.logger, wrappedErr, logrus.Fields{
			"filter": filter,
		})
		return nil, wrappedErr
	}

	ci.eventRegistry.PushEvent(&ListTypesEvent{
		Filter: filter,
		Types:  types,
	})

	return types, nil
}

func (ci *componentInstanceHandler) ListParents(filter *entity.ComponentInstanceFilter, options *entity.ListOptions) ([]string, error) {
	op := appErrors.Op("componentInstanceHandler.ListParents")

	parents, err := ci.database.GetComponentInstanceParent(filter)
	if err != nil {
		wrappedErr := appErrors.InternalError(string(op), "ComponentInstanceParents", "", err)
		applog.LogError(ci.logger, wrappedErr, logrus.Fields{
			"filter": filter,
		})
		return nil, wrappedErr
	}

	ci.eventRegistry.PushEvent(&ListParentsEvent{
		Filter:  filter,
		Parents: parents,
	})

	return parents, nil
}

func (ci *componentInstanceHandler) ListContexts(filter *entity.ComponentInstanceFilter, options *entity.ListOptions) ([]string, error) {
	op := appErrors.Op("componentInstanceHandler.ListContexts")

	contexts, err := ci.database.GetContext(filter)
	if err != nil {
		wrappedErr := appErrors.InternalError(string(op), "ComponentInstanceContexts", "", err)
		applog.LogError(ci.logger, wrappedErr, logrus.Fields{
			"filter": filter,
		})
		return nil, wrappedErr
	}

	ci.eventRegistry.PushEvent(&ListContextsEvent{
		Filter:   filter,
		Contexts: contexts,
	})

	return contexts, nil
}

// validateParentIdForType checks if ParentId is only set for allowed types.
func validateParentIdForType(parentId int64, typeStr string) error {
	if parentId != 0 && parentId != -1 {
		if typeStr != "RecordSet" && typeStr != "User" && typeStr != "SecurityGroupRule" {
			return fmt.Errorf("ParentId can only be set for component instances of type 'RecordSet', 'User' or 'SecurityGroupRule', but got type '%s'", typeStr)
		}
	}
	return nil
}<|MERGE_RESOLUTION|>--- conflicted
+++ resolved
@@ -16,10 +16,7 @@
 	"github.com/cloudoperators/heureka/internal/cache"
 	"github.com/cloudoperators/heureka/internal/database"
 	"github.com/cloudoperators/heureka/internal/entity"
-<<<<<<< HEAD
-=======
 	appErrors "github.com/cloudoperators/heureka/internal/errors"
->>>>>>> 34daeead
 	"github.com/sirupsen/logrus"
 )
 
@@ -39,10 +36,7 @@
 		database:      handlerContext.DB,
 		eventRegistry: handlerContext.EventReg,
 		cache:         handlerContext.Cache,
-<<<<<<< HEAD
-=======
 		logger:        logrus.New(),
->>>>>>> 34daeead
 	}
 }
 

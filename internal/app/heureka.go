// SPDX-FileCopyrightText: 2024 SAP SE or an SAP affiliate company and Greenhouse contributors
// SPDX-License-Identifier: Apache-2.0

package app

import (
	"context"
	"github.com/cloudoperators/heureka/internal/app/activity"
	"github.com/cloudoperators/heureka/internal/app/component"
	"github.com/cloudoperators/heureka/internal/app/component_instance"
	"github.com/cloudoperators/heureka/internal/app/component_version"
	"github.com/cloudoperators/heureka/internal/app/event"
	"github.com/cloudoperators/heureka/internal/app/evidence"
	"github.com/cloudoperators/heureka/internal/app/issue"
	"github.com/cloudoperators/heureka/internal/app/issue_match"
	"github.com/cloudoperators/heureka/internal/app/issue_match_change"
	"github.com/cloudoperators/heureka/internal/app/issue_repository"
	"github.com/cloudoperators/heureka/internal/app/issue_variant"
	"github.com/cloudoperators/heureka/internal/app/service"
	"github.com/cloudoperators/heureka/internal/app/severity"
	"github.com/cloudoperators/heureka/internal/app/support_group"
	"github.com/cloudoperators/heureka/internal/app/user"
	"github.com/cloudoperators/heureka/internal/database"
)

type HeurekaApp struct {
	activity.ActivityHandler
	component.ComponentHandler
	component_instance.ComponentInstanceHandler
	component_version.ComponentVersionHandler
	evidence.EvidenceHandler
	issue.IssueHandler
	issue_match.IssueMatchHandler
	issue_match_change.IssueMatchChangeHandler
	issue_repository.IssueRepositoryHandler
	issue_variant.IssueVariantHandler
	service.ServiceHandler
	severity.SeverityHandler
	support_group.SupportGroupHandler
	user.UserHandler

	eventRegistry event.EventRegistry
	database      database.Database
}

func NewHeurekaApp(db database.Database) *HeurekaApp {
	er := event.NewEventRegistry(db)
	rh := issue_repository.NewIssueRepositoryHandler(db, er)
	ivh := issue_variant.NewIssueVariantHandler(db, er, rh)
	sh := severity.NewSeverityHandler(db, er, ivh)
	er.Run(context.Background())
	return &HeurekaApp{
		ActivityHandler:          activity.NewActivityHandler(db, er),
		ComponentHandler:         component.NewComponentHandler(db, er),
		ComponentInstanceHandler: component_instance.NewComponentInstanceHandler(db, er),
		ComponentVersionHandler:  component_version.NewComponentVersionHandler(db, er),
		EvidenceHandler:          evidence.NewEvidenceHandler(db, er),
		IssueHandler:             issue.NewIssueHandler(db, er),
		IssueMatchHandler:        issue_match.NewIssueMatchHandler(db, er, sh),
		IssueMatchChangeHandler:  issue_match_change.NewIssueMatchChangeHandler(db, er),
		IssueRepositoryHandler:   rh,
		IssueVariantHandler:      ivh,
		ServiceHandler:           service.NewServiceHandler(db, er),
		SeverityHandler:          sh,
		SupportGroupHandler:      support_group.NewSupportGroupHandler(db, er),
		UserHandler:              user.NewUserHandler(db, er),
		eventRegistry:            er,
		database:                 db,
	}
}

func (h *HeurekaApp) SubscribeHandlers() {
<<<<<<< HEAD
	// Event handlers for Services
	h.eventRegistry.RegisterEventHandler(
=======

	h.eventRegistry.RegisterEventHandler(
		component_instance.CreateComponentInstanceEventName,
		event.EventHandlerFunc(issue_match.OnComponentInstanceCreate),
  )

	// Event handlers for Services
	h.eventRegistry.RegisterEventHandler(
>>>>>>> 3506cd75
		service.CreateServiceEventName,
		event.EventHandlerFunc(service.OnServiceCreate),
	)

	// Event handlers for IssueRepositories
	h.eventRegistry.RegisterEventHandler(
		issue_repository.CreateIssueRepositoryEventName,
		event.EventHandlerFunc(issue_repository.OnIssueRepositoryCreate),
	)
}

func (h *HeurekaApp) Shutdown() error {
	return h.database.CloseConnection()
}<|MERGE_RESOLUTION|>--- conflicted
+++ resolved
@@ -70,10 +70,6 @@
 }
 
 func (h *HeurekaApp) SubscribeHandlers() {
-<<<<<<< HEAD
-	// Event handlers for Services
-	h.eventRegistry.RegisterEventHandler(
-=======
 
 	h.eventRegistry.RegisterEventHandler(
 		component_instance.CreateComponentInstanceEventName,
@@ -82,7 +78,6 @@
 
 	// Event handlers for Services
 	h.eventRegistry.RegisterEventHandler(
->>>>>>> 3506cd75
 		service.CreateServiceEventName,
 		event.EventHandlerFunc(service.OnServiceCreate),
 	)

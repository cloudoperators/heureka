--- conflicted
+++ resolved
@@ -14,10 +14,7 @@
 	s "github.com/cloudoperators/heureka/internal/app/service"
 	"github.com/cloudoperators/heureka/internal/database/mariadb"
 	"github.com/cloudoperators/heureka/internal/openfga"
-<<<<<<< HEAD
 	"github.com/cloudoperators/heureka/internal/util"
-=======
->>>>>>> 4fe7ffac
 
 	"github.com/cloudoperators/heureka/internal/cache"
 	"github.com/cloudoperators/heureka/internal/entity"
@@ -36,12 +33,9 @@
 
 var er event.EventRegistry
 var authz openfga.Authorization
-<<<<<<< HEAD
 var handlerContext common.HandlerContext
 var cfg *util.Config
 var enableLogs bool
-=======
->>>>>>> 4fe7ffac
 
 var _ = BeforeSuite(func() {
 	cfg = &util.Config{
@@ -256,11 +250,7 @@
 		serviceHandler s.ServiceHandler
 		service        entity.Service
 		filter         *entity.ServiceFilter
-<<<<<<< HEAD
 		p              openfga.PermissionInput
-=======
-		handlerContext common.HandlerContext
->>>>>>> 4fe7ffac
 	)
 
 	BeforeEach(func() {
@@ -275,7 +265,6 @@
 				After: &after,
 			},
 		}
-<<<<<<< HEAD
 
 		p = openfga.PermissionInput{
 			UserType:   "role",
@@ -287,15 +276,6 @@
 
 		handlerContext.DB = db
 		cfg.CurrentUser = handlerContext.Authz.GetCurrentUser()
-=======
-		cache := cache.NewNoCache()
-		handlerContext = common.HandlerContext{
-			DB:       db,
-			EventReg: er,
-			Cache:    cache,
-			Authz:    authz,
-		}
->>>>>>> 4fe7ffac
 	})
 
 	It("creates service", func() {

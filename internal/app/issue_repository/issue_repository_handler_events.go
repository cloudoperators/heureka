--- conflicted
+++ resolved
@@ -8,7 +8,6 @@
 	"github.com/cloudoperators/heureka/internal/app/event"
 	"github.com/cloudoperators/heureka/internal/database"
 	"github.com/cloudoperators/heureka/internal/entity"
-	"github.com/sirupsen/logrus"
 )
 
 const (
@@ -55,24 +54,12 @@
 // OnIssueRepositoryCreate is a handler for the CreateIssueRepositoryEvent
 // Is adding the default priority  for the default issue repository
 func OnIssueRepositoryCreate(db database.Database, e event.Event) {
-<<<<<<< HEAD
-	// TODO: make this configureable
-	var defaultPrio int64 = 100
-	var defaultRepoName string = "nvd"
-
-	l := logrus.WithFields(logrus.Fields{
-		"event":             "OnIssueRepositoryCreate",
-		"payload":           e,
-		"default_priority":  defaultPrio,
-		"default_repo_name": defaultRepoName,
-=======
 	defaultPrio := db.GetDefaultIssuePriority()
 
 	l := logrus.WithFields(logrus.Fields{
 		"event":            "OnIssueRepositoryCreate",
 		"payload":          e,
 		"default_priority": defaultPrio,
->>>>>>> 3506cd75
 	})
 
 	if createEvent, ok := e.(*CreateIssueRepositoryEvent); ok {

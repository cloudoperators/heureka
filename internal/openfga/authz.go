--- conflicted
+++ resolved
@@ -27,19 +27,11 @@
 // Creates new Authorization implement using OpenFGA
 func NewAuthz(l *logrus.Logger, cfg *util.Config) Authorization {
 	fgaClient, err := client.NewSdkClient(&client.ClientConfiguration{
-<<<<<<< HEAD
-		ApiUrl: cfg.AuthzOpenFGApiUrl,
+		ApiUrl: cfg.AuthzOpenFgaApiUrl,
 		Credentials: &credentials.Credentials{
 			Method: credentials.CredentialsMethodApiToken,
 			Config: &credentials.Config{
 				ApiToken: cfg.AuthTokenSecret,
-=======
-		ApiUrl: cfg.AuthzOpenFgaApiUrl,
-		Credentials: &credentials.Credentials{
-			Method: credentials.CredentialsMethodApiToken,
-			Config: &credentials.Config{
-				ApiToken: cfg.AuthzOpenFgaApiToken,
->>>>>>> 34daeead
 			},
 		},
 	})
@@ -49,22 +41,14 @@
 	}
 
 	// Check if the store already exists, otherwise create it
-<<<<<<< HEAD
-	storeId, err := CheckStore(fgaClient, cfg.AuthzOpenFGAStoreName)
-=======
 	storeId, err := CheckStore(fgaClient, cfg.AuthzOpenFgaStoreName)
->>>>>>> 34daeead
 	if err != nil {
 		l.Error("Could not list OpenFGA stores: ", err)
 		return nil
 	}
 	if storeId == "" {
 		// store does not exist, create it
-<<<<<<< HEAD
-		store, err := fgaClient.CreateStore(context.Background()).Body(client.ClientCreateStoreRequest{Name: cfg.AuthzOpenFGAStoreName}).Execute()
-=======
 		store, err := fgaClient.CreateStore(context.Background()).Body(client.ClientCreateStoreRequest{Name: cfg.AuthzOpenFgaStoreName}).Execute()
->>>>>>> 34daeead
 		if err != nil {
 			l.Error("Could not create OpenFGA store: ", err)
 			return nil
@@ -83,15 +67,12 @@
 	if modelId == "" {
 		// model does not exist, create it
 		// Create the authorization model request from the model file
-<<<<<<< HEAD
 		cwd, err := os.Getwd()
 		if err != nil {
 			l.Error("Could not get current working directory: ", err)
 			return nil
 		}
 		fmt.Print(cwd)
-=======
->>>>>>> 34daeead
 		modelRequest, err := getAuthModelRequestFromFile(cfg.AuthzModelFilePath)
 		if err != nil {
 			l.Error("Could not parse OpenFGA model file: ", err)
@@ -113,7 +94,6 @@
 	return &Authz{config: cfg, logger: l, client: fgaClient}
 }
 
-<<<<<<< HEAD
 func (a *Authz) GetCurrentUser() string {
 	return a.config.CurrentUser
 }
@@ -170,8 +150,6 @@
 	}
 }
 
-=======
->>>>>>> 34daeead
 // Reads the authorization model from a file, before creating the model in OpenFGA
 func getAuthModelRequestFromFile(filePath string) (*client.ClientWriteAuthorizationModelRequest, error) {
 	modelBytes, err := os.ReadFile(filePath)
@@ -199,21 +177,12 @@
 	storesResponse, err := fgaClient.ListStores(context.Background()).Execute()
 	if err != nil {
 		return "", err
-<<<<<<< HEAD
 	}
 	for _, s := range storesResponse.Stores {
 		if s.Name == storeName {
 			return s.Id, nil
 		}
 	}
-=======
-	}
-	for _, s := range storesResponse.Stores {
-		if s.Name == storeName {
-			return s.Id, nil
-		}
-	}
->>>>>>> 34daeead
 	return "", nil
 }
 
@@ -251,7 +220,6 @@
 	return len(resp.Tuples) > 0, nil
 }
 
-// CheckPermission checks if userId has permission on resourceId.
 func (a *Authz) CheckPermission(p PermissionInput) (bool, error) {
 	req := client.ClientCheckRequest{
 		User:     string(p.UserType) + ":" + string(p.UserId),

// SPDX-FileCopyrightText: 2024 SAP SE or an SAP affiliate company and Greenhouse contributors
// SPDX-License-Identifier: Apache-2.0

package openfga_test

import (
	. "github.com/onsi/ginkgo/v2"
	. "github.com/onsi/gomega"

	"github.com/cloudoperators/heureka/internal/openfga"
	"github.com/cloudoperators/heureka/internal/util"
)

var _ = Describe("NoAuthz", func() {
	var (
		cfg   *util.Config
		authz openfga.Authorization
		p     openfga.PermissionInput
		r     openfga.RelationInput
	)

	BeforeEach(func() {
		cfg = &util.Config{
<<<<<<< HEAD
			AuthzOpenFGApiUrl: "",
=======
			AuthzOpenFgaApiUrl: "",
>>>>>>> 34daeead
		}
		enableLogs := true
		p = openfga.PermissionInput{
			UserType:   "user",
			UserId:     "user1",
			Relation:   "read",
			ObjectType: "doocument",
			ObjectId:   "document1",
		}
		r = openfga.RelationInput{
			UserType:   "user",
			UserId:     "user1",
			Relation:   "read",
			ObjectType: "doocument",
			ObjectId:   "document1",
		}

		authz = openfga.NewAuthorizationHandler(cfg, enableLogs)
	})

	Describe("NewNoAuthz", func() {
		It("should create a new NoAuthz instance", func() {
			Expect(authz).NotTo(BeNil())
		})
	})

	Describe("CheckPermission", func() {
		It("should always return true and no error", func() {
			ok, err := authz.CheckPermission(p)
			Expect(ok).To(BeTrue())
			Expect(err).To(BeNil())
		})
	})

	Describe("AddRelation", func() {
		It("should always return no error", func() {
			err := authz.AddRelation(r)
			Expect(err).To(BeNil())
		})
	})

	Describe("RemoveRelation", func() {
		It("should always return no error", func() {
			r.Relation = "member"
			err := authz.RemoveRelation(r)
			Expect(err).To(BeNil())
		})
	})

	Describe("ListAccessibleResources", func() {
		It("should always return an empty slice and no error", func() {
			p.Relation = "member"
			resources, err := authz.ListAccessibleResources(p)
			Expect(err).To(BeNil())
			Expect(resources).To(BeEmpty())
		})
	})
})<|MERGE_RESOLUTION|>--- conflicted
+++ resolved
@@ -21,11 +21,7 @@
 
 	BeforeEach(func() {
 		cfg = &util.Config{
-<<<<<<< HEAD
-			AuthzOpenFGApiUrl: "",
-=======
 			AuthzOpenFgaApiUrl: "",
->>>>>>> 34daeead
 		}
 		enableLogs := true
 		p = openfga.PermissionInput{

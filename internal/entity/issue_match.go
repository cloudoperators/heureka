// SPDX-FileCopyrightText: 2024 SAP SE or an SAP affiliate company and Greenhouse contributors
// SPDX-License-Identifier: Apache-2.0

package entity

import "time"

type IssueMatchStatusValue string

const (
	IssueMatchStatusValuesNew           IssueMatchStatusValue = "new"
	IssueMatchStatusValuesRiskAccepted  IssueMatchStatusValue = "risk_accepted"
	IssueMatchStatusValuesFalsePositive IssueMatchStatusValue = "false_positive"
	IssueMatchStatusValuesMitigated     IssueMatchStatusValue = "mitigated"
	IssueMatchStatusValuesNone          IssueMatchStatusValue = "none"
)

func (e IssueMatchStatusValue) String() string {
	return string(e)
}

func NewIssueMatchStatusValue(s string) IssueMatchStatusValue {
	switch s {
	case IssueMatchStatusValuesRiskAccepted.String():
		return IssueMatchStatusValuesRiskAccepted
	case IssueMatchStatusValuesFalsePositive.String():
		return IssueMatchStatusValuesFalsePositive
	case IssueMatchStatusValuesMitigated.String():
		return IssueMatchStatusValuesMitigated
	}
	return IssueMatchStatusValuesNew
}

var AllIssueMatchStatusValues = []string{
	IssueMatchStatusValuesNew.String(),
	IssueMatchStatusValuesRiskAccepted.String(),
	IssueMatchStatusValuesFalsePositive.String(),
	IssueMatchStatusValuesMitigated.String(),
}

type IssueMatch struct {
	Metadata
	Id                    int64                 `json:"id"`
	Status                IssueMatchStatusValue `json:"status"`
	User                  *User                 `json:"user,omitempty"`
	UserId                int64                 `json:"user_id"`
	Severity              Severity              `json:"severity,omitempty"`
	Evidences             []Evidence            `json:"evidence,omitempty"`
	ComponentInstance     *ComponentInstance    `json:"component_instance,omitempty"`
	ComponentInstanceId   int64                 `json:"component_instance_id"`
	Issue                 *Issue                `json:"issue,omitempty"`
	IssueId               int64                 `json:"issue_id"`
	RemediationDate       time.Time             `json:"remediation_date"`
	TargetRemediationDate time.Time             `json:"target_remediation_date"`
}

type IssueMatchFilter struct {
<<<<<<< HEAD
	PaginatedX
	Id                  []*int64  `json:"id"`
	AffectedServiceCCRN []*string `json:"affected_service_ccrn"`
	SeverityValue       []*string `json:"severity_value"`
	Status              []*string `json:"status"`
	IssueId             []*int64  `json:"issue_id"`
	EvidenceId          []*int64  `json:"evidence_id"`
	ComponentInstanceId []*int64  `json:"component_instance_id"`
	SupportGroupCCRN    []*string `json:"support_group_ccrn"`
	Search              []*string `json:"search"`
	ComponentCCRN       []*string `json:"component_ccrn"`
	PrimaryName         []*string `json:"primary_name"`
	IssueType           []*string `json:"issue_type"`
=======
	Paginated
	Id                  []*int64          `json:"id"`
	AffectedServiceCCRN []*string         `json:"affected_service_ccrn"`
	SeverityValue       []*string         `json:"severity_value"`
	Status              []*string         `json:"status"`
	IssueId             []*int64          `json:"issue_id"`
	EvidenceId          []*int64          `json:"evidence_id"`
	ComponentInstanceId []*int64          `json:"component_instance_id"`
	SupportGroupCCRN    []*string         `json:"support_group_ccrn"`
	Search              []*string         `json:"search"`
	ComponentCCRN       []*string         `json:"component_ccrn"`
	PrimaryName         []*string         `json:"primary_name"`
	IssueType           []*string         `json:"issue_type"`
	State               []StateFilterType `json:"state"`
>>>>>>> a483e5a7
}

type IssueMatchResult struct {
	WithCursor
	*IssueMatch
}<|MERGE_RESOLUTION|>--- conflicted
+++ resolved
@@ -55,22 +55,7 @@
 }
 
 type IssueMatchFilter struct {
-<<<<<<< HEAD
 	PaginatedX
-	Id                  []*int64  `json:"id"`
-	AffectedServiceCCRN []*string `json:"affected_service_ccrn"`
-	SeverityValue       []*string `json:"severity_value"`
-	Status              []*string `json:"status"`
-	IssueId             []*int64  `json:"issue_id"`
-	EvidenceId          []*int64  `json:"evidence_id"`
-	ComponentInstanceId []*int64  `json:"component_instance_id"`
-	SupportGroupCCRN    []*string `json:"support_group_ccrn"`
-	Search              []*string `json:"search"`
-	ComponentCCRN       []*string `json:"component_ccrn"`
-	PrimaryName         []*string `json:"primary_name"`
-	IssueType           []*string `json:"issue_type"`
-=======
-	Paginated
 	Id                  []*int64          `json:"id"`
 	AffectedServiceCCRN []*string         `json:"affected_service_ccrn"`
 	SeverityValue       []*string         `json:"severity_value"`
@@ -84,7 +69,6 @@
 	PrimaryName         []*string         `json:"primary_name"`
 	IssueType           []*string         `json:"issue_type"`
 	State               []StateFilterType `json:"state"`
->>>>>>> a483e5a7
 }
 
 type IssueMatchResult struct {

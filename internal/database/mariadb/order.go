--- conflicted
+++ resolved
@@ -13,7 +13,6 @@
 	switch f {
 	case entity.ComponentInstanceCcrn:
 		return "componentinstance_ccrn"
-<<<<<<< HEAD
 	case entity.ComponentInstanceId:
 		return "componentinstance_id"
 	case entity.ComponentInstanceRegion:
@@ -26,10 +25,8 @@
 		return "componentinstance_domain"
 	case entity.ComponentInstanceProject:
 		return "componentinstance_project"
-=======
 	case entity.ComponentVersionId:
 		return "componentversion_id"
->>>>>>> 211b729a
 	case entity.IssuePrimaryName:
 		return "issue_primary_name"
 	case entity.IssueMatchId:

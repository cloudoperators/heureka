--  SPDX-FileCopyrightText: 2024 SAP SE or an SAP affiliate company and Greenhouse contributors
--  SPDX-License-Identifier: Apache-2.0

create schema if not exists heureka;

use heureka;

create table if not exists Component
(
    component_id         int unsigned auto_increment
        primary key,
    component_ccrn       varchar(256)                          not null,
    component_type       varchar(256)                          not null,
    component_created_at timestamp default current_timestamp() not null,
    component_deleted_at timestamp                             null,
    component_updated_at timestamp default current_timestamp() not null on update current_timestamp(),
    constraint component_id_UNIQUE
        unique (component_id),
<<<<<<< HEAD
    constraint ccrn_UNIQUE
        unique (component_ccrn)
=======
    constraint component_name_UNIQUE
        unique (component_name)
>>>>>>> 5ff05e3f
);

create table if not exists ComponentVersion
(
    componentversion_id           int unsigned auto_increment
        primary key,
    componentversion_version      varchar(256)                          not null,
    componentversion_component_id int unsigned                          not null,
    componentversion_created_at   timestamp default current_timestamp() not null,
    componentversion_deleted_at   timestamp                             null,
    componentversion_updated_at   timestamp default current_timestamp() not null on update current_timestamp(),
    constraint componentversion_id_UNIQUE
        unique (componentversion_id),
    constraint version_component_UNIQUE
        unique (componentversion_version, componentversion_component_id),
    constraint fk_component_version_component
        foreign key (componentversion_component_id) references Component (component_id)
            on update cascade
);

create table if not exists SupportGroup
(
    supportgroup_id         int unsigned auto_increment
        primary key,
    supportgroup_ccrn       varchar(256)                          not null,
    supportgroup_created_at timestamp default current_timestamp() not null,
    supportgroup_deleted_at timestamp                             null,
    supportgroup_updated_at timestamp default current_timestamp() not null on update current_timestamp(),
    constraint supportgroup_id_UNIQUE
        unique (supportgroup_id),
<<<<<<< HEAD
    constraint ccrn_UNIQUE
        unique (supportgroup_ccrn)
=======
    constraint supportgroup_name_UNIQUE
        unique (supportgroup_name)
>>>>>>> 5ff05e3f
);

create table if not exists Service
(
    service_id         int unsigned auto_increment
        primary key,
    service_ccrn       varchar(256)                          not null,
    service_created_at timestamp default current_timestamp() not null,
    service_deleted_at timestamp                             null,
    service_updated_at timestamp default current_timestamp() not null on update current_timestamp(),
    constraint service_id_UNIQUE
        unique (service_id),
<<<<<<< HEAD
    constraint ccrn_UNIQUE
        unique (service_ccrn)
=======
    constraint service_name_UNIQUE
        unique (service_name)
>>>>>>> 5ff05e3f
);

create table if not exists SupportGroupService
(
    supportgroupservice_service_id       int unsigned                          not null,
    supportgroupservice_support_group_id int unsigned                          not null,
    supportgroupservice_created_at       timestamp default current_timestamp() not null,
    supportgroupservice_deleted_at       timestamp                             null,
    supportgroupservice_updated_at       timestamp default current_timestamp() not null on update current_timestamp(),
    primary key (supportgroupservice_service_id, supportgroupservice_support_group_id),
    constraint fk_support_group_service
        foreign key (supportgroupservice_support_group_id) references SupportGroup (supportgroup_id)
            on update cascade,
    constraint fk_service_support_group
        foreign key (supportgroupservice_service_id) references Service (service_id)
            on update cascade
);

create table if not exists Activity
(
    activity_id         int unsigned auto_increment
        primary key,
    activity_status     enum ('open','closed','in_progress')  not null,
    activity_created_at timestamp default current_timestamp() not null,
    activity_deleted_at timestamp                             null,
    activity_updated_at timestamp default current_timestamp() not null on update current_timestamp(),
    constraint activity_id_UNIQUE
        unique (activity_id)
);

create table if not exists ComponentInstance
(
    componentinstance_id                   int unsigned auto_increment
        primary key,
    componentinstance_ccrn                 varchar(2048)                         not null,
    componentinstance_count                int       default 0                   not null,
    componentinstance_component_version_id int unsigned                          not null,
    componentinstance_service_id           int unsigned                          not null,
    componentinstance_created_at           timestamp default current_timestamp() not null,
    componentinstance_deleted_at           timestamp                             null,
    componentinstance_updated_at           timestamp default current_timestamp() not null on update current_timestamp(),
    constraint componentinstance_id_UNIQUE
        unique (componentinstance_id),
    constraint componentinstance_ccrn_service_id_unique
        unique (componentinstance_ccrn, componentinstance_service_id) using hash,
    constraint fk_component_instance_component_version
        foreign key (componentinstance_component_version_id) references ComponentVersion (componentversion_id)
            on update cascade,
    constraint fk_component_instance_service
        foreign key (componentinstance_service_id) references Service (service_id)
            on update cascade
);



create table if not exists User
(
    user_id             int unsigned auto_increment
        primary key,
    user_name           varchar(256)                          not null,
    user_unique_user_id varchar(64)                           not null,
    user_type           int unsigned,
    user_created_at     timestamp default current_timestamp() not null,
    user_deleted_at     timestamp                             null,
    user_updated_at     timestamp default current_timestamp() not null on update current_timestamp(),
    constraint user_id_UNIQUE
        unique (user_id),
    constraint unique_user_id_UNIQUE
        unique (user_unique_user_id)
);

create table if not exists Evidence
(
    evidence_id          int unsigned auto_increment
        primary key,
    evidence_author_id   int unsigned                                                                         not null,
    evidence_activity_id int unsigned                                                                         not null,
    evidence_type        enum ('risk_accepted','mitigated','severity_adjustment', 'false_positive', 'reopen') not null,
    evidence_description longtext                                                                             not null,
    evidence_vector      varchar(512)                                                                         null,
    evidence_rating      enum ('None','Low','Medium','High','Critical')                                       null,
    evidence_raa_end     datetime                                                                             null,
    evidence_created_at  timestamp default current_timestamp()                                                not null,
    evidence_deleted_at  timestamp                                                                            null,
    evidence_updated_at  timestamp default current_timestamp()                                                not null on update current_timestamp(),
    constraint evidence_id_UNIQUE
        unique (evidence_id),
    constraint fk_evidence_user
        foreign key (evidence_author_id) references User (user_id)
            on update cascade,
    constraint fk_evidience_activity
        foreign key (evidence_activity_id) references Activity (activity_id)
            on update cascade
);


create table if not exists Owner
(
    owner_service_id int unsigned                          not null,
    owner_user_id    int unsigned                          not null,
    owner_created_at timestamp default current_timestamp() not null,
    owner_deleted_at timestamp                             null,
    owner_updated_at timestamp default current_timestamp() not null on update current_timestamp(),
    primary key (owner_service_id, owner_user_id),
    constraint fk_service_user
        foreign key (owner_service_id) references Service (service_id)
            on update cascade,
    constraint fk_user_service
        foreign key (owner_user_id) references User (user_id)
            on update cascade
);



create table if not exists SupportGroupUser
(
    supportgroupuser_user_id          int unsigned                          not null,
    supportgroupuser_support_group_id int unsigned                          not null,
    supportgroupuser_created_at       timestamp default current_timestamp() not null,
    supportgroupuser_deleted_at       timestamp                             null,
    supportgroupuser_updated_at       timestamp default current_timestamp() not null on update current_timestamp(),
    primary key (supportgroupuser_user_id, supportgroupuser_support_group_id),
    constraint fk_support_group_user
        foreign key (supportgroupuser_support_group_id) references SupportGroup (supportgroup_id)
            on update cascade,
    constraint fk_user_support_group
        foreign key (supportgroupuser_user_id) references User (user_id)
            on update cascade
);


create table if not exists IssueRepository
(
    issuerepository_id         int unsigned auto_increment primary key,
    issuerepository_name       varchar(2048)                         not null,
    issuerepository_url        varchar(2048)                         not null,
    issuerepository_created_at timestamp default current_timestamp() not null,
    issuerepository_deleted_at timestamp                             null,
    issuerepository_updated_at timestamp default current_timestamp() not null on update current_timestamp(),
    constraint issuerepository_id_UNIQUE
        unique (issuerepository_id),
    constraint issuerepository_name_UNIQUE
        unique (issuerepository_name)
);

create table if not exists Issue
(
    issue_id           int unsigned auto_increment
        primary key,
    issue_type         enum ('Vulnerability','PolicyViolation','SecurityEvent') not null,
    issue_primary_name varchar(256)                                             not null,
    issue_description  longtext                                                 not null,
    issue_created_at   timestamp default current_timestamp()                    not null,
    issue_deleted_at   timestamp                                                null,
    issue_updated_at   timestamp default current_timestamp()                    not null on update current_timestamp(),
    constraint issue_id_UNIQUE
        unique (issue_id),
    constraint issue_primary_name_UNIQUE
        unique (issue_primary_name)
);

create table if not exists IssueVariant
(
    issuevariant_id             int unsigned auto_increment
        primary key,
    issuevariant_issue_id       int unsigned                                     not null,
    issuevariant_repository_id  int unsigned                                     not null,
    issuevariant_vector         varchar(512)                                     null,
    issuevariant_rating         enum ('None','Low','Medium', 'High', 'Critical') not null,
    issuevariant_secondary_name varchar(256)                                     not null,
    issuevariant_description    longtext                                         not null,
    issuevariant_created_at     timestamp default current_timestamp()            not null,
    issuevariant_deleted_at     timestamp                                        null,
    issuevariant_updated_at     timestamp default current_timestamp()            not null on update current_timestamp(),
    constraint issuevariant_id_UNIQUE
        unique (issuevariant_id),
    constraint issuevariant_secondary_name_UNIQUE
        unique (issuevariant_secondary_name),
    constraint fk_issuevariant_issue
        foreign key (issuevariant_issue_id) references Issue (issue_id),
    constraint fk_issuevariant_issuerepository
        foreign key (issuevariant_repository_id) references IssueRepository (issuerepository_id)
            on update cascade
);

create table if not exists ActivityHasIssue
(
    activityhasissue_activity_id int unsigned                          not null,
    activityhasissue_issue_id    int unsigned                          not null,
    activityhasissue_created_at  timestamp default current_timestamp() not null,
    activityhasissue_deleted_at  timestamp                             null,
    activityhasissue_updated_at  timestamp default current_timestamp() not null on update current_timestamp(),
    primary key (activityhasissue_activity_id, activityhasissue_issue_id),
    constraint fk_activity_issue
        foreign key (activityhasissue_issue_id) references Issue (issue_id),
    constraint fk_issue_activity
        foreign key (activityhasissue_activity_id) references Activity (activity_id)
);

create table if not exists ActivityHasService
(
    activityhasservice_activity_id int unsigned                          not null,
    activityhasservice_service_id  int unsigned                          not null,
    activityhasservice_created_at  timestamp default current_timestamp() not null,
    activityhasservice_deleted_at  timestamp                             null,
    activityhasservice_updated_at  timestamp default current_timestamp() not null on update current_timestamp(),
    primary key (activityhasservice_activity_id, activityhasservice_service_id),
    constraint fk_activity_service
        foreign key (activityhasservice_service_id) references Service (service_id),
    constraint fk_service_activity
        foreign key (activityhasservice_activity_id) references Activity (activity_id)
);

create table if not exists IssueMatch
(
    issuematch_id                      int unsigned auto_increment
        primary key,
    issuematch_status                  varchar(128)                                     not null,
    issuematch_remediation_date        datetime                                         null,
    issuematch_target_remediation_date datetime                                         not null,

    issuematch_vector                  varchar(512)                                     null,
    issuematch_rating                  enum ('None','Low','Medium', 'High', 'Critical') not null,

    issuematch_user_id                 int unsigned                                     not null,
    issuematch_issue_id                int unsigned                                     not null,
    issuematch_component_instance_id   int unsigned                                     not null,

    issuematch_created_at              timestamp default current_timestamp()            not null,
    issuematch_deleted_at              timestamp                                        null,
    issuematch_updated_at              timestamp default current_timestamp()            not null on update current_timestamp(),
    constraint issuematch_id_UNIQUE
        unique (issuematch_id),
    constraint fk_issue_match_user_id
        foreign key (issuematch_user_id) references User (user_id)
            on update cascade,
    constraint fk_issue_match_component_instance
        foreign key (issuematch_component_instance_id) references ComponentInstance (componentinstance_id)
            on update cascade,
    constraint fk_issue_match_issue
        foreign key (issuematch_issue_id) references Issue (issue_id)
            on update cascade
);

create table if not exists IssueMatchChange
(
    issuematchchange_id             int unsigned auto_increment
        primary key,
    issuematchchange_activity_id    int unsigned                          not null,
    issuematchchange_issue_match_id int unsigned                          not null,
    issuematchchange_action         enum ('add','remove')                 not null,
    issuematchchange_created_at     timestamp default current_timestamp() not null,
    issuematchchange_deleted_at     timestamp                             null,
    issuematchchange_updated_at     timestamp default current_timestamp() not null on update current_timestamp(),
    constraint fk_issuematchchange_activity
        foreign key (issuematchchange_activity_id) references Activity (activity_id),
    constraint fk_issuematchchange_issue_match
        foreign key (issuematchchange_issue_match_id) references IssueMatch (issuematch_id)
);

create table if not exists ComponentVersionIssue
(
    componentversionissue_component_version_id int unsigned                          not null,
    componentversionissue_issue_id             int unsigned                          not null,
    componentversionissue_created_at           timestamp default current_timestamp() not null,
    componentversionissue_deleted_at           timestamp                             null,
    componentversionissue_updated_at           timestamp default current_timestamp() not null on update current_timestamp(),
    primary key (componentversionissue_component_version_id, componentversionissue_issue_id),
    constraint fk_componentversionissue_issue
        foreign key (componentversionissue_issue_id) references Issue (issue_id),
    constraint fk_componentversionissue_component_version
        foreign key (componentversionissue_component_version_id) references ComponentVersion (componentversion_id)
);


create table if not exists IssueMatchEvidence
(
    issuematchevidence_evidence_id    int unsigned                          not null,
    issuematchevidence_issue_match_id int unsigned                          not null,
    issuematchevidence_created_at     timestamp default current_timestamp() not null,
    issuematchevidence_deleted_at     timestamp                             null,
    issuematchevidence_updated_at     timestamp default current_timestamp() not null on update current_timestamp(),
    primary key (issuematchevidence_evidence_id, issuematchevidence_issue_match_id),
    constraint fk_issue_match_evidence
        foreign key (issuematchevidence_evidence_id) references Evidence (evidence_id),
    constraint fk_evidence_issue_match
        foreign key (issuematchevidence_issue_match_id) references IssueMatch (issuematch_id)
);

create table if not exists IssueRepositoryService
(
    issuerepositoryservice_service_id          int unsigned                          not null,
    issuerepositoryservice_issue_repository_id int unsigned                          not null,
    issuerepositoryservice_priority            int unsigned                          not null,
    issuerepositoryservice_created_at          timestamp default current_timestamp() not null,
    issuerepositoryservice_deleted_at          timestamp                             null,
    issuerepositoryservice_updated_at          timestamp default current_timestamp() not null on update current_timestamp(),
    primary key (issuerepositoryservice_service_id, issuerepositoryservice_issue_repository_id),
    constraint fk_issue_repository_service
        foreign key (issuerepositoryservice_issue_repository_id) references IssueRepository (issuerepository_id)
            on update cascade,
    constraint fk_service_issue_repository
        foreign key (issuerepositoryservice_service_id) references Service (service_id)
            on update cascade
);<|MERGE_RESOLUTION|>--- conflicted
+++ resolved
@@ -16,13 +16,8 @@
     component_updated_at timestamp default current_timestamp() not null on update current_timestamp(),
     constraint component_id_UNIQUE
         unique (component_id),
-<<<<<<< HEAD
-    constraint ccrn_UNIQUE
+    constraint component_ccrn_UNIQUE
         unique (component_ccrn)
-=======
-    constraint component_name_UNIQUE
-        unique (component_name)
->>>>>>> 5ff05e3f
 );
 
 create table if not exists ComponentVersion
@@ -53,13 +48,8 @@
     supportgroup_updated_at timestamp default current_timestamp() not null on update current_timestamp(),
     constraint supportgroup_id_UNIQUE
         unique (supportgroup_id),
-<<<<<<< HEAD
-    constraint ccrn_UNIQUE
+    constraint supportgroup_ccrn_UNIQUE
         unique (supportgroup_ccrn)
-=======
-    constraint supportgroup_name_UNIQUE
-        unique (supportgroup_name)
->>>>>>> 5ff05e3f
 );
 
 create table if not exists Service
@@ -72,13 +62,8 @@
     service_updated_at timestamp default current_timestamp() not null on update current_timestamp(),
     constraint service_id_UNIQUE
         unique (service_id),
-<<<<<<< HEAD
-    constraint ccrn_UNIQUE
+    constraint service_ccrn_UNIQUE
         unique (service_ccrn)
-=======
-    constraint service_name_UNIQUE
-        unique (service_name)
->>>>>>> 5ff05e3f
 );
 
 create table if not exists SupportGroupService

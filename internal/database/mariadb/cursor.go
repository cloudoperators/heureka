// SPDX-FileCopyrightText: 2024 SAP SE or an SAP affiliate company and Greenhouse contributors
// SPDX-License-Identifier: Apache-2.0

package mariadb

import (
	"bytes"
	"encoding/base64"
	"encoding/json"
	"fmt"

	"github.com/cloudoperators/heureka/internal/entity"
)

type Field struct {
	Name  entity.OrderByField
	Value any
	Order entity.OrderDirection
}

type cursors struct {
	fields []Field
}

type NewCursor func(cursors *cursors) error

func EncodeCursor(opts ...NewCursor) (string, error) {
	var cursors cursors
	for _, opt := range opts {
		err := opt(&cursors)
		if err != nil {
			return "", err
		}
	}

	var buf bytes.Buffer
	encoder := base64.NewEncoder(base64.StdEncoding, &buf)
	err := json.NewEncoder(encoder).Encode(cursors.fields)
	if err != nil {
		return "", err
	}
	encoder.Close()
	return buf.String(), nil
}

func DecodeCursor(cursor *string) ([]Field, error) {
	var fields []Field
	if cursor == nil || *cursor == "" {
		return fields, nil
	}
	decoded, err := base64.StdEncoding.DecodeString(*cursor)
	if err != nil {
		return nil, fmt.Errorf("failed to decode base64 string: %w", err)
	}

	if err := json.Unmarshal(decoded, &fields); err != nil {
		return nil, fmt.Errorf("failed to unmarshal JSON: %w", err)
	}

	return fields, nil
}

func CreateCursorQuery(query string, fields []Field) string {
	if len(fields) == 0 {
		return query
	}

	subQuery := ""
	for i, f := range fields {
		dir := ">"
		switch f.Order {
		case entity.OrderDirectionAsc:
			dir = ">"
		case entity.OrderDirectionDesc:
			dir = "<"
		}
		if i >= len(fields)-1 {
			subQuery = fmt.Sprintf("%s %s %s ? ", subQuery, ColumnName(f.Name), dir)
		} else {
			subQuery = fmt.Sprintf("%s %s = ? AND ", subQuery, ColumnName(f.Name))
		}
	}

	subQuery = fmt.Sprintf("( %s )", subQuery)
	if query != "" {
		subQuery = fmt.Sprintf("%s OR %s", query, subQuery)
	}

	return CreateCursorQuery(subQuery, fields[:len(fields)-1])
}

func CreateCursorParameters(params []any, fields []Field) []any {
	if len(fields) == 0 {
		return params
	}

	for i := 0; i < len(fields); i++ {
		params = append(params, fields[i].Value)
	}

	return CreateCursorParameters(params, fields[:len(fields)-1])
}

func WithIssueMatch(order []entity.Order, im entity.IssueMatch) NewCursor {

	return func(cursors *cursors) error {
		order = GetDefaultOrder(order, entity.IssueMatchId, entity.OrderDirectionAsc)
		for _, o := range order {
			switch o.By {
			case entity.IssueMatchId:
				cursors.fields = append(cursors.fields, Field{Name: entity.IssueMatchId, Value: im.Id, Order: o.Direction})
			case entity.IssueMatchTargetRemediationDate:
				cursors.fields = append(cursors.fields, Field{Name: entity.IssueMatchTargetRemediationDate, Value: im.TargetRemediationDate, Order: o.Direction})
			case entity.IssueMatchRating:
				cursors.fields = append(cursors.fields, Field{Name: entity.IssueMatchRating, Value: im.Severity.Value, Order: o.Direction})
			case entity.ComponentInstanceCcrn:
				if im.ComponentInstance != nil {
					cursors.fields = append(cursors.fields, Field{Name: entity.ComponentInstanceCcrn, Value: im.ComponentInstance.CCRN, Order: o.Direction})
				}
			case entity.IssuePrimaryName:
				if im.Issue != nil {
					cursors.fields = append(cursors.fields, Field{Name: entity.IssuePrimaryName, Value: im.Issue.PrimaryName, Order: o.Direction})
				}
			default:
				continue
			}
		}

		return nil
	}
}

func WithService(order []entity.Order, s entity.Service) NewCursor {

	return func(cursors *cursors) error {
		order = GetDefaultOrder(order, entity.ServiceId, entity.OrderDirectionAsc)
		for _, o := range order {
			switch o.By {
			case entity.ServiceId:
				cursors.fields = append(cursors.fields, Field{Name: entity.ServiceId, Value: s.Id, Order: o.Direction})
			case entity.ServiceCcrn:
				cursors.fields = append(cursors.fields, Field{Name: entity.ServiceCcrn, Value: s.CCRN, Order: o.Direction})
			default:
				continue
			}
		}

		return nil
	}
}

<<<<<<< HEAD
func WithComponentInstance(order []entity.Order, ci entity.ComponentInstance) NewCursor {
	return func(cursors *cursors) error {
		order = GetDefaultOrder(order, entity.ComponentInstanceId, entity.OrderDirectionAsc)
		for _, o := range order {
			switch o.By {
			case entity.ComponentInstanceId:
				cursors.fields = append(cursors.fields, Field{Name: entity.ComponentInstanceId, Value: ci.Id, Order: o.Direction})
			case entity.ComponentInstanceCcrn:
				cursors.fields = append(cursors.fields, Field{Name: entity.ComponentInstanceCcrn, Value: ci.CCRN, Order: o.Direction})
			case entity.ComponentInstanceRegion:
				cursors.fields = append(cursors.fields, Field{Name: entity.ComponentInstanceRegion, Value: ci.Region, Order: o.Direction})
			case entity.ComponentInstanceCluster:
				cursors.fields = append(cursors.fields, Field{Name: entity.ComponentInstanceCluster, Value: ci.Cluster, Order: o.Direction})
			case entity.ComponentInstanceNamespace:
				cursors.fields = append(cursors.fields, Field{Name: entity.ComponentInstanceNamespace, Value: ci.Namespace, Order: o.Direction})
			case entity.ComponentInstanceDomain:
				cursors.fields = append(cursors.fields, Field{Name: entity.ComponentInstanceDomain, Value: ci.Domain, Order: o.Direction})
			case entity.ComponentInstanceProject:
				cursors.fields = append(cursors.fields, Field{Name: entity.ComponentInstanceProject, Value: ci.Project, Order: o.Direction})
=======
func WithComponentVersion(order []entity.Order, cv entity.ComponentVersion) NewCursor {

	return func(cursors *cursors) error {
		order = GetDefaultOrder(order, entity.ComponentVersionId, entity.OrderDirectionAsc)
		for _, o := range order {
			switch o.By {
			case entity.ComponentVersionId:
				cursors.fields = append(cursors.fields, Field{Name: entity.ComponentVersionId, Value: cv.Id, Order: o.Direction})
>>>>>>> 211b729a
			default:
				continue
			}
		}
<<<<<<< HEAD
=======

>>>>>>> 211b729a
		return nil
	}
}<|MERGE_RESOLUTION|>--- conflicted
+++ resolved
@@ -149,7 +149,6 @@
 	}
 }
 
-<<<<<<< HEAD
 func WithComponentInstance(order []entity.Order, ci entity.ComponentInstance) NewCursor {
 	return func(cursors *cursors) error {
 		order = GetDefaultOrder(order, entity.ComponentInstanceId, entity.OrderDirectionAsc)
@@ -169,7 +168,14 @@
 				cursors.fields = append(cursors.fields, Field{Name: entity.ComponentInstanceDomain, Value: ci.Domain, Order: o.Direction})
 			case entity.ComponentInstanceProject:
 				cursors.fields = append(cursors.fields, Field{Name: entity.ComponentInstanceProject, Value: ci.Project, Order: o.Direction})
-=======
+			default:
+				continue
+			}
+		}
+		return nil
+	}
+}
+
 func WithComponentVersion(order []entity.Order, cv entity.ComponentVersion) NewCursor {
 
 	return func(cursors *cursors) error {
@@ -178,15 +184,10 @@
 			switch o.By {
 			case entity.ComponentVersionId:
 				cursors.fields = append(cursors.fields, Field{Name: entity.ComponentVersionId, Value: cv.Id, Order: o.Direction})
->>>>>>> 211b729a
 			default:
 				continue
 			}
 		}
-<<<<<<< HEAD
-=======
-
->>>>>>> 211b729a
 		return nil
 	}
 }
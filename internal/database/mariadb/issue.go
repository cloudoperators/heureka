// SPDX-FileCopyrightText: 2024 SAP SE or an SAP affiliate company and Greenhouse contributors
// SPDX-License-Identifier: Apache-2.0

package mariadb

import (
	"fmt"
	"strings"

	"github.com/cloudoperators/heureka/internal/database"
	"github.com/samber/lo"

	"github.com/cloudoperators/heureka/internal/entity"
	"github.com/jmoiron/sqlx"
	"github.com/sirupsen/logrus"
)

const (
	wildCardFilterQuery      = "IV.issuevariant_secondary_name LIKE Concat('%',?,'%') OR I.issue_primary_name LIKE Concat('%',?,'%')"
	wildCardFilterParamCount = 2
)

func (s *SqlDatabase) buildIssueFilterParameters(filter *entity.IssueFilter, withCursor bool, cursorFields []Field) []interface{} {
	var filterParameters []interface{}
	filterParameters = buildQueryParameters(filterParameters, filter.ServiceCCRN)
	filterParameters = buildQueryParameters(filterParameters, filter.ServiceId)
	filterParameters = buildQueryParameters(filterParameters, filter.Id)
	filterParameters = buildQueryParameters(filterParameters, filter.IssueMatchStatus)
	filterParameters = buildQueryParameters(filterParameters, filter.ActivityId)
	filterParameters = buildQueryParameters(filterParameters, filter.IssueMatchId)
	filterParameters = buildQueryParameters(filterParameters, filter.ComponentVersionId)
	filterParameters = buildQueryParameters(filterParameters, filter.IssueVariantId)
	filterParameters = buildQueryParameters(filterParameters, filter.Type)
	filterParameters = buildQueryParameters(filterParameters, filter.PrimaryName)
	filterParameters = buildQueryParameters(filterParameters, filter.IssueRepositoryId)
	filterParameters = buildQueryParameters(filterParameters, filter.SupportGroupCCRN)
	filterParameters = buildQueryParametersCount(filterParameters, filter.Search, wildCardFilterParamCount)
	if withCursor {
		p := CreateCursorParameters([]any{}, cursorFields)
		filterParameters = append(filterParameters, p...)
		if filter.PaginatedX.First == nil {
			filterParameters = append(filterParameters, 1000)
		} else {
			filterParameters = append(filterParameters, filter.PaginatedX.First)
		}
	}

	return filterParameters
}

func (s *SqlDatabase) getIssueFilterString(filter *entity.IssueFilter) string {
	var fl []string
	fl = append(fl, buildFilterQuery(filter.ServiceCCRN, "S.service_ccrn = ?", OP_OR))
	fl = append(fl, buildFilterQuery(filter.ServiceId, "CI.componentinstance_service_id= ?", OP_OR))
	fl = append(fl, buildFilterQuery(filter.Id, "I.issue_id = ?", OP_OR))
	fl = append(fl, buildFilterQuery(filter.IssueMatchStatus, "IM.issuematch_status = ?", OP_OR))
	fl = append(fl, buildFilterQuery(filter.ActivityId, "A.activity_id = ?", OP_OR))
	fl = append(fl, buildFilterQuery(filter.IssueMatchId, "IM.issuematch_id = ?", OP_OR))
	fl = append(fl, buildFilterQuery(filter.ComponentVersionId, "CVI.componentversionissue_component_version_id = ?", OP_OR))
	fl = append(fl, buildFilterQuery(filter.IssueVariantId, "IV.issuevariant_id = ?", OP_OR))
	fl = append(fl, buildFilterQuery(filter.Type, "I.issue_type = ?", OP_OR))
	fl = append(fl, buildFilterQuery(filter.PrimaryName, "I.issue_primary_name = ?", OP_OR))
	fl = append(fl, buildFilterQuery(filter.IssueRepositoryId, "IV.issuevariant_repository_id = ?", OP_OR))
	fl = append(fl, buildFilterQuery(filter.SupportGroupCCRN, "SG.supportgroup_ccrn = ?", OP_OR))
	fl = append(fl, buildFilterQuery(filter.Search, wildCardFilterQuery, OP_OR))
	fl = append(fl, buildStateFilterQuery(filter.State, "I.issue"))

	return combineFilterQueries(fl, OP_AND)
}

func (s *SqlDatabase) getIssueJoins(filter *entity.IssueFilter, order []entity.Order) string {
	joins := ""
	orderByRating := lo.ContainsBy(order, func(o entity.Order) bool {
		return o.By == entity.IssueVariantRating
	})
	if len(filter.ActivityId) > 0 {
		joins = fmt.Sprintf("%s\n%s", joins, `
			LEFT JOIN ActivityHasIssue AHI on I.issue_id = AHI.activityhasissue_issue_id
         	LEFT JOIN Activity A on AHI.activityhasissue_activity_id = A.activity_id
		`)
	}
	if filter.AllServices {
		joins = fmt.Sprintf("%s\n%s", joins, `
			RIGHT JOIN IssueMatch IM ON I.issue_id = IM.issuematch_issue_id
		`)
	} else if len(filter.IssueMatchStatus) > 0 || len(filter.ServiceId) > 0 || len(filter.ServiceCCRN) > 0 || len(filter.IssueMatchId) > 0 || len(filter.SupportGroupCCRN) > 0 {
		joins = fmt.Sprintf("%s\n%s", joins, `
			LEFT JOIN IssueMatch IM ON I.issue_id = IM.issuematch_issue_id
		`)

	}
<<<<<<< HEAD
=======
	if filter.AllServices {
		joins = fmt.Sprintf("%s\n%s", joins, `
			RIGHT JOIN IssueMatch IM ON I.issue_id = IM.issuematch_issue_id
		`)
	}
>>>>>>> 084f5e33
	if len(filter.ServiceId) > 0 || len(filter.ServiceCCRN) > 0 || len(filter.SupportGroupCCRN) > 0 || filter.AllServices {

		joins = fmt.Sprintf("%s\n%s", joins, `
			LEFT JOIN ComponentInstance CI ON CI.componentinstance_id = IM.issuematch_component_instance_id
		`)
		if len(filter.ServiceCCRN) > 0 || filter.AllServices {
			joins = fmt.Sprintf("%s\n%s", joins, `
				LEFT JOIN ComponentVersion CV ON CI.componentinstance_component_version_id = CV.componentversion_id
				LEFT JOIN Service S ON S.service_id = CI.componentinstance_service_id
			`)
		}
		if len(filter.SupportGroupCCRN) > 0 {
			joins = fmt.Sprintf("%s\n%s", joins, `
				LEFT JOIN SupportGroupService SGS ON SGS.supportgroupservice_service_id = CI.componentinstance_service_id
				LEFT JOIN SupportGroup SG ON SGS.supportgroupservice_support_group_id = SG.supportgroup_id
			`)
		}
	}

	if len(filter.ComponentVersionId) > 0 {
		joins = fmt.Sprintf("%s\n%s", joins, `
			LEFT JOIN ComponentVersionIssue CVI ON I.issue_id = CVI.componentversionissue_issue_id
		`)
	}

	if len(filter.IssueRepositoryId) > 0 || len(filter.IssueVariantId) > 0 || len(filter.Search) > 0 || orderByRating {
		joins = fmt.Sprintf("%s\n%s", joins, `
			LEFT JOIN IssueVariant IV ON I.issue_id = IV.issuevariant_issue_id
		`)
	}

	return joins
}

func (s *SqlDatabase) ensureIssueFilter(f *entity.IssueFilter) *entity.IssueFilter {
	var first = 1000
	var after string = ""
	if f == nil {
		return &entity.IssueFilter{
			PaginatedX: entity.PaginatedX{
				First: &first,
				After: &after,
			},
			ServiceCCRN:                     nil,
			Id:                              nil,
			ActivityId:                      nil,
			IssueMatchStatus:                nil,
			IssueMatchDiscoveryDate:         nil,
			IssueMatchTargetRemediationDate: nil,
			IssueMatchId:                    nil,
			ServiceId:                       nil,
			ComponentVersionId:              nil,
			IssueVariantId:                  nil,
			Type:                            nil,
		}
	}

	if f.After == nil {
		f.After = &after
	}
	if f.First == nil {
		f.First = &first
	}
	return f
}

func (s *SqlDatabase) getIssueUpdateFields(issue *entity.Issue) string {
	fl := []string{}
	if issue.PrimaryName != "" {
		fl = append(fl, "issue_primary_name = :issue_primary_name")
	}
	if issue.Type != "" {
		fl = append(fl, "issue_type = :issue_type")
	}
	if issue.Description != "" {
		fl = append(fl, "issue_description = :issue_description")
	}
	if issue.UpdatedBy != 0 {
		fl = append(fl, "issue_updated_by = :issue_updated_by")
	}
	return strings.Join(fl, ", ")
}

func (s *SqlDatabase) getIssueColumns(order []entity.Order) string {
	columns := ""
	for _, o := range order {
		switch o.By {
		case entity.IssueVariantRating:
			columns = fmt.Sprintf("%s, MAX(CAST(IV.issuevariant_rating AS UNSIGNED)) AS issuevariant_rating_num", columns)
		}
	}
	return columns
}

func (s *SqlDatabase) buildIssueStatement(baseQuery string, filter *entity.IssueFilter, withCursor bool, order []entity.Order, l *logrus.Entry) (*sqlx.Stmt, []interface{}, error) {
	var query string
	filter = s.ensureIssueFilter(filter)
	l.WithFields(logrus.Fields{"filter": filter})

	filterStr := s.getIssueFilterString(filter)
	joins := s.getIssueJoins(filter, order)
	cursorFields, err := DecodeCursor(filter.PaginatedX.After)
	if err != nil {
		return nil, nil, err
	}

	cursorQuery := CreateCursorQuery("", cursorFields)
	columns := s.getIssueColumns(order)
	order = GetDefaultOrder(order, entity.IssueId, entity.OrderDirectionAsc)
	orderStr := CreateOrderString(order)

	whereClause := ""
	if filterStr != "" {
		whereClause = fmt.Sprintf("WHERE %s", filterStr)
	}

	if filterStr != "" && withCursor && cursorQuery != "" {
		cursorQuery = fmt.Sprintf("HAVING (%s)", cursorQuery)
	}

	// construct final query
	if withCursor {
		query = fmt.Sprintf(baseQuery, columns, joins, whereClause, cursorQuery, orderStr)
	} else {
		query = fmt.Sprintf(baseQuery, columns, joins, whereClause, orderStr)
	}

	//construct prepared statement and if where clause does exist add parameters
	var stmt *sqlx.Stmt
	stmt, err = s.db.Preparex(query)
	if err != nil {
		msg := ERROR_MSG_PREPARED_STMT
		l.WithFields(
			logrus.Fields{
				"error": err,
				"query": query,
				"stmt":  stmt,
			}).Error(msg)
		return nil, nil, fmt.Errorf("%s", msg)
	}

	//adding parameters
	filterParameters := s.buildIssueFilterParameters(filter, withCursor, cursorFields)

	return stmt, filterParameters, nil
}

func (s *SqlDatabase) GetIssuesWithAggregations(filter *entity.IssueFilter, order []entity.Order) ([]entity.IssueResult, error) {
	filter = s.ensureIssueFilter(filter)
	l := logrus.WithFields(logrus.Fields{
		"filter": filter,
		"event":  "database.GetIssuesWithAggregations",
	})

	baseCiQuery := `
        SELECT I.*, SUM(CI.componentinstance_count) AS agg_affected_component_instances %s FROM Issue I
        LEFT JOIN IssueMatch IM on I.issue_id = IM.issuematch_issue_id
        LEFT JOIN ComponentInstance CI on IM.issuematch_component_instance_id = CI.componentinstance_id
        %s
        %s
        GROUP BY I.issue_id %s ORDER BY %s LIMIT ?
    `

	baseAggQuery := `
		SELECT I.*,
		count(distinct issuematch_id) as agg_issue_matches,
		count(distinct activity_id) as agg_activities,
		count(distinct service_ccrn) as agg_affected_services,
		count(distinct componentversionissue_component_version_id) as agg_component_versions,
		min(issuematch_target_remediation_date) as agg_earliest_target_remediation_date,
		min(issuematch_created_at) agg_earliest_discovery_date
		%s
        FROM Issue I
        LEFT JOIN ActivityHasIssue AHI on I.issue_id = AHI.activityhasissue_issue_id
        LEFT JOIN Activity A on AHI.activityhasissue_activity_id = A.activity_id
        LEFT JOIN IssueMatch IM on I.issue_id = IM.issuematch_issue_id
        LEFT JOIN ComponentInstance CI ON CI.componentinstance_id = IM.issuematch_component_instance_id
        LEFT JOIN ComponentVersion CV ON CI.componentinstance_component_version_id = CV.componentversion_id
        LEFT JOIN Service S ON S.service_id = CI.componentinstance_service_id
        LEFT JOIN ComponentVersionIssue CVI ON I.issue_id = CVI.componentversionissue_issue_id
		%s
		%s
		GROUP BY I.issue_id %s ORDER BY %s LIMIT ?
    `

	baseQuery := `
        With ComponentInstanceCounts AS (
            %s
        ),
        Aggs AS (
            %s
        )
        SELECT A.*, CIC.*
        FROM ComponentInstanceCounts CIC
        JOIN Aggs A ON CIC.issue_id = A.issue_id;
    `

	filter = s.ensureIssueFilter(filter)
	filterStr := s.getIssueFilterString(filter)
	joins := s.getIssueJoins(filter, order)
	cursorFields, err := DecodeCursor(filter.PaginatedX.After)
	if err != nil {
		return nil, err
	}

	cursorQuery := CreateCursorQuery("", cursorFields)
	columns := s.getIssueColumns(order)
	order = GetDefaultOrder(order, entity.IssueId, entity.OrderDirectionAsc)
	orderStr := CreateOrderString(order)

	whereClause := ""
	if filterStr != "" {
		whereClause = fmt.Sprintf("WHERE %s", filterStr)
	}

	if filterStr != "" && cursorQuery != "" {
		cursorQuery = fmt.Sprintf(" AND (%s)", cursorQuery)
	}

	ciQuery := fmt.Sprintf(baseCiQuery, columns, joins, whereClause, cursorQuery, orderStr)
	aggQuery := fmt.Sprintf(baseAggQuery, columns, joins, whereClause, cursorQuery, orderStr)
	query := fmt.Sprintf(baseQuery, ciQuery, aggQuery)

	var stmt *sqlx.Stmt

	stmt, err = s.db.Preparex(query)
	if err != nil {
		msg := ERROR_MSG_PREPARED_STMT
		l.WithFields(
			logrus.Fields{
				"error": err,
				"query": query,
				"stmt":  stmt,
			}).Error(msg)
		return nil, fmt.Errorf("%s", msg)
	}

	// parameters for component instance query
	filterParameters := s.buildIssueFilterParameters(filter, true, cursorFields)
	// parameters for agg query
	filterParameters = append(filterParameters, s.buildIssueFilterParameters(filter, true, cursorFields)...)

	defer stmt.Close()

	return performListScan(
		stmt,
		filterParameters,
		l,
		func(l []entity.IssueResult, e RowComposite) []entity.IssueResult {
			gibr := GetIssuesByRow{
				IssueAggregationsRow: *e.IssueAggregationsRow,
				IssueRow:             *e.IssueRow,
			}
			issue := gibr.AsIssueWithAggregations()

			var ivRating int64
			if e.IssueVariantRow != nil {
				ivRating = e.IssueVariantRow.RatingNumerical.Int64

			}

			cursor, _ := EncodeCursor(WithIssue(order, issue.Issue, ivRating))

			sr := entity.IssueResult{
				WithCursor: entity.WithCursor{
					Value: cursor,
				},
				Issue:             &issue.Issue,
				IssueAggregations: &issue.IssueAggregations,
			}
			return append(l, sr)
		},
	)
}

func (s *SqlDatabase) CountIssues(filter *entity.IssueFilter) (int64, error) {
	l := logrus.WithFields(logrus.Fields{
		"event": "database.CountIssues",
	})

	baseQuery := `
		SELECT count(distinct I.issue_id) %s FROM Issue I
		%s
		%s
		ORDER BY %s
	`
	stmt, filterParameters, err := s.buildIssueStatement(baseQuery, filter, false, []entity.Order{}, l)

	if err != nil {
		return -1, err
	}

	defer stmt.Close()

	return performCountScan(stmt, filterParameters, l)
}

func (s *SqlDatabase) CountIssueTypes(filter *entity.IssueFilter) (*entity.IssueTypeCounts, error) {
	l := logrus.WithFields(logrus.Fields{
		"event": "database.CountIssueTypes",
	})

	baseQuery := `
		SELECT I.issue_type AS issue_value, COUNT(distinct I.issue_id) as issue_count %s FROM Issue I
		%s
		%s
		GROUP BY I.issue_type ORDER BY %s
	`

	stmt, filterParameters, err := s.buildIssueStatement(baseQuery, filter, false, []entity.Order{}, l)

	if err != nil {
		return nil, err
	}

	defer stmt.Close()

	counts, err := performListScan(
		stmt,
		filterParameters,
		l,
		func(l []entity.IssueCount, e IssueCountRow) []entity.IssueCount {
			return append(l, e.AsIssueCount())
		},
	)

	if err != nil {
		return nil, err
	}

	var issueTypeCounts entity.IssueTypeCounts
	for _, count := range counts {
		switch count.Value {
		case entity.IssueTypeVulnerability.String():
			issueTypeCounts.VulnerabilityCount = count.Count
		case entity.IssueTypePolicyViolation.String():
			issueTypeCounts.PolicyViolationCount = count.Count
		case entity.IssueTypeSecurityEvent.String():
			issueTypeCounts.SecurityEventCount = count.Count
		}
	}

	return &issueTypeCounts, nil
}

func (s *SqlDatabase) CountIssueRatings(filter *entity.IssueFilter) (*entity.IssueSeverityCounts, error) {
	l := logrus.WithFields(logrus.Fields{
		"event": "database.CountIssueRatings",
	})

	filter = s.ensureIssueFilter(filter)

	baseQuery := `
		SELECT IV.issuevariant_rating AS issue_value, %s AS issue_count FROM %s Issue I
		%s
		%s
		%s
		GROUP BY IV.issuevariant_rating ORDER BY %s
	`

	var countColumn string
	if filter.AllServices {
		// Count issues that appear in multiple services and in multiple component versions per service
		countColumn = "COUNT(distinct CONCAT(CI.componentinstance_component_version_id, ',', I.issue_id, ',', S.service_id))"
	} else if len(filter.SupportGroupCCRN) > 0 {
		// Count issues that appear in multiple support groups
		countColumn = "COUNT(distinct CONCAT(CI.componentinstance_component_version_id, ',', I.issue_id, ',', SGS.supportgroupservice_service_id, ',', SG.supportgroup_id))"
	} else if len(filter.ServiceCCRN) > 0 || len(filter.ServiceId) > 0 {
		// Count issues that appear in multiple component versions
		countColumn = "COUNT(distinct CONCAT(CI.componentinstance_component_version_id, ',', I.issue_id))"
	} else {
		countColumn = "COUNT(distinct IV.issuevariant_issue_id)"
	}

	baseQuery = fmt.Sprintf(baseQuery, countColumn, "%s", "%s", "%s", "%s", "%s")

	if len(filter.IssueRepositoryId) == 0 {
		baseQuery = fmt.Sprintf(baseQuery, "%s", "LEFT JOIN IssueVariant IV ON IV.issuevariant_issue_id = I.issue_id", "%s", "%s", "%s")
	}

	stmt, filterParameters, err := s.buildIssueStatement(baseQuery, filter, false, []entity.Order{}, l)

	if err != nil {
		return nil, err
	}

	defer stmt.Close()

	counts, err := performListScan(
		stmt,
		filterParameters,
		l,
		func(l []entity.IssueCount, e IssueCountRow) []entity.IssueCount {
			return append(l, e.AsIssueCount())
		},
	)

	if err != nil {
		return nil, err
	}

	var issueSeverityCounts entity.IssueSeverityCounts
	for _, count := range counts {
		switch count.Value {
		case entity.SeverityValuesCritical.String():
			issueSeverityCounts.Critical = count.Count
		case entity.SeverityValuesHigh.String():
			issueSeverityCounts.High = count.Count
		case entity.SeverityValuesMedium.String():
			issueSeverityCounts.Medium = count.Count
		case entity.SeverityValuesLow.String():
			issueSeverityCounts.Low = count.Count
		case entity.SeverityValuesNone.String():
			issueSeverityCounts.None = count.Count
		}
		issueSeverityCounts.Total += count.Count
	}

	return &issueSeverityCounts, nil
}

func (s *SqlDatabase) GetAllIssueIds(filter *entity.IssueFilter) ([]int64, error) {
	l := logrus.WithFields(logrus.Fields{
		"event": "database.GetIssueIds",
	})

	baseQuery := `
		SELECT I.issue_id %s FROM Issue I 
		%s
	 	%s GROUP BY I.issue_id ORDER BY %s
    `

	stmt, filterParameters, err := s.buildIssueStatement(baseQuery, filter, false, []entity.Order{}, l)

	if err != nil {
		return nil, err
	}

	defer stmt.Close()

	return performIdScan(stmt, filterParameters, l)
}

func (s *SqlDatabase) GetAllIssueCursors(filter *entity.IssueFilter, order []entity.Order) ([]string, error) {
	l := logrus.WithFields(logrus.Fields{
		"filter": filter,
		"event":  "database.GetAllIssueCursors",
	})

	baseQuery := `
		SELECT I.* %s FROM Issue I 
		%s
	    %s GROUP BY I.issue_id ORDER BY %s
    `

	stmt, filterParameters, err := s.buildIssueStatement(baseQuery, filter, false, order, l)

	if err != nil {
		return nil, err
	}

	rows, err := performListScan(
		stmt,
		filterParameters,
		l,
		func(l []RowComposite, e RowComposite) []RowComposite {
			return append(l, e)
		},
	)

	if err != nil {
		return nil, err
	}

	return lo.Map(rows, func(row RowComposite, _ int) string {
		issue := row.IssueRow.AsIssue()
		var ivRating int64
		if row.IssueVariantRow != nil {
			ivRating = row.IssueVariantRow.RatingNumerical.Int64

		}

		cursor, _ := EncodeCursor(WithIssue(order, issue, ivRating))

		return cursor
	}), nil
}

func (s *SqlDatabase) GetIssues(filter *entity.IssueFilter, order []entity.Order) ([]entity.IssueResult, error) {
	l := logrus.WithFields(logrus.Fields{
		"event": "database.GetIssues",
	})

	baseQuery := `
		SELECT I.* %s FROM Issue I
		%s
		%s
		GROUP BY I.issue_id %s ORDER BY %s LIMIT ?
    `

	filter = s.ensureIssueFilter(filter)

	stmt, filterParameters, err := s.buildIssueStatement(baseQuery, filter, true, order, l)

	if err != nil {
		return nil, err
	}

	defer stmt.Close()

	return performListScan(
		stmt,
		filterParameters,
		l,
		func(l []entity.IssueResult, e RowComposite) []entity.IssueResult {
			issue := e.IssueRow.AsIssue()

			var ivRating int64
			if e.IssueVariantRow != nil {
				ivRating = e.IssueVariantRow.RatingNumerical.Int64
			}

			cursor, _ := EncodeCursor(WithIssue(order, issue, ivRating))

			sr := entity.IssueResult{
				WithCursor: entity.WithCursor{
					Value: cursor,
				},
				Issue: &issue,
			}
			return append(l, sr)
		},
	)
}

func (s *SqlDatabase) CreateIssue(issue *entity.Issue) (*entity.Issue, error) {
	l := logrus.WithFields(logrus.Fields{
		"issue": issue,
		"event": "database.CreateIssue",
	})

	query := `
		INSERT INTO Issue (
			issue_primary_name,
			issue_type,
			issue_description,
			issue_created_by,
			issue_updated_by
		) VALUES (
			:issue_primary_name,
			:issue_type,
			:issue_description,
			:issue_created_by,
			:issue_updated_by
		)
	`

	issueRow := IssueRow{}
	issueRow.FromIssue(issue)

	id, err := performInsert(s, query, issueRow, l)

	if err != nil {
		return nil, err
	}

	issue.Id = id

	return issue, nil
}

func (s *SqlDatabase) UpdateIssue(issue *entity.Issue) error {
	l := logrus.WithFields(logrus.Fields{
		"issue": issue,
		"event": "database.UpdateIssue",
	})

	baseQuery := `
		UPDATE Issue SET
		%s
		WHERE issue_id = :issue_id
	`

	updateFields := s.getIssueUpdateFields(issue)

	query := fmt.Sprintf(baseQuery, updateFields)

	issueRow := IssueRow{}
	issueRow.FromIssue(issue)

	_, err := performExec(s, query, issueRow, l)

	return err
}

func (s *SqlDatabase) DeleteIssue(id int64, userId int64) error {
	l := logrus.WithFields(logrus.Fields{
		"id":    id,
		"event": "database.DeleteIssue",
	})

	query := `
		UPDATE Issue SET
		issue_deleted_at = NOW(),
		issue_updated_by = :userId
		WHERE issue_id = :id
	`

	args := map[string]interface{}{
		"userId": userId,
		"id":     id,
	}

	_, err := performExec(s, query, args, l)

	return err
}

func (s *SqlDatabase) AddComponentVersionToIssue(issueId int64, componentVersionId int64) error {
	l := logrus.WithFields(logrus.Fields{
		"issueId":            issueId,
		"componentVersionId": componentVersionId,
		"event":              "database.AddComponentVersionToIssue",
	})

	query := `
		INSERT INTO ComponentVersionIssue (
			componentversionissue_issue_id,
			componentversionissue_component_version_id
		) VALUES (
			:issue_id,
			:component_version_id
		)
	`

	args := map[string]interface{}{
		"issue_id":             issueId,
		"component_version_id": componentVersionId,
	}

	_, err := performExec(s, query, args, l)

	if err != nil {
		if strings.HasPrefix(err.Error(), "Error 1062") {
			return database.NewDuplicateEntryDatabaseError(fmt.Sprintf("for adding ComponentVersion %d to Issue %d ", componentVersionId, issueId))
		}
	}

	return err
}

func (s *SqlDatabase) RemoveComponentVersionFromIssue(issueId int64, componentVersionId int64) error {
	l := logrus.WithFields(logrus.Fields{
		"issueId":            issueId,
		"componentVersionId": componentVersionId,
		"event":              "database.RemoveComponentVersionFromIssue",
	})

	query := `
		DELETE FROM ComponentVersionIssue
		WHERE
			componentversionissue_issue_id = :issue_id
			AND componentversionissue_component_version_id = :component_version_id
	`

	args := map[string]interface{}{
		"issue_id":             issueId,
		"component_version_id": componentVersionId,
	}

	_, err := performExec(s, query, args, l)

	return err
}

func (s *SqlDatabase) GetIssueNames(filter *entity.IssueFilter) ([]string, error) {
	l := logrus.WithFields(logrus.Fields{
		"filter": filter,
		"event":  "database.GetIssueNames",
	})

	baseQuery := `
    SELECT I.issue_primary_name FROM Issue I
    %s
    %s
    ORDER BY %s
    `

	order := []entity.Order{
		{By: entity.IssuePrimaryName, Direction: entity.OrderDirectionAsc},
	}

	// Ensure the filter is initialized
	filter = s.ensureIssueFilter(filter)

	// Builds full statement with possible joins and filters
	stmt, filterParameters, err := s.buildIssueStatement(baseQuery, filter, false, order, l)
	if err != nil {
		l.Error("Error preparing statement: ", err)
		return nil, err
	}
	defer stmt.Close()

	// Execute the query
	rows, err := stmt.Queryx(filterParameters...)
	if err != nil {
		l.Error("Error executing query: ", err)
		return nil, err
	}
	defer rows.Close()

	// Collect the results
	issueNames := []string{}
	var name string
	for rows.Next() {
		if err := rows.Scan(&name); err != nil {
			l.Error("Error scanning row: ", err)
			continue
		}
		issueNames = append(issueNames, name)
	}
	if err = rows.Err(); err != nil {
		l.Error("Row iteration error: ", err)
		return nil, err
	}

	return issueNames, nil
}<|MERGE_RESOLUTION|>--- conflicted
+++ resolved
@@ -89,14 +89,7 @@
 		`)
 
 	}
-<<<<<<< HEAD
-=======
-	if filter.AllServices {
-		joins = fmt.Sprintf("%s\n%s", joins, `
-			RIGHT JOIN IssueMatch IM ON I.issue_id = IM.issuematch_issue_id
-		`)
-	}
->>>>>>> 084f5e33
+
 	if len(filter.ServiceId) > 0 || len(filter.ServiceCCRN) > 0 || len(filter.SupportGroupCCRN) > 0 || filter.AllServices {
 
 		joins = fmt.Sprintf("%s\n%s", joins, `

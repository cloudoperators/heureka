// SPDX-FileCopyrightText: 2024 SAP SE or an SAP affiliate company and Greenhouse contributors
// SPDX-License-Identifier: Apache-2.0

package test

import (
	"database/sql"
	"fmt"
	"math/rand"
	"strings"
	"time"

	"github.com/cloudoperators/heureka/internal/entity"
	"github.com/goark/go-cvss/v3/metric"
	"github.com/onsi/ginkgo/v2/dsl/core"

	"github.com/brianvoe/gofakeit/v7"
	"github.com/cloudoperators/heureka/internal/database/mariadb"
	"github.com/cloudoperators/heureka/internal/util"
	"github.com/jmoiron/sqlx"
	"github.com/samber/lo"
	"github.com/sirupsen/logrus"
)

type SeedCollection struct {
	IssueVariantRows           []mariadb.IssueVariantRow
	IssueRepositoryRows        []mariadb.BaseIssueRepositoryRow
	UserRows                   []mariadb.UserRow
	IssueRows                  []mariadb.IssueRow
	IssueMatchRows             []mariadb.IssueMatchRow
	ActivityRows               []mariadb.ActivityRow
	EvidenceRows               []mariadb.EvidenceRow
	ComponentInstanceRows      []mariadb.ComponentInstanceRow
	ComponentVersionRows       []mariadb.ComponentVersionRow
	ComponentRows              []mariadb.ComponentRow
	ServiceRows                []mariadb.BaseServiceRow
	SupportGroupUserRows       []mariadb.SupportGroupUserRow
	SupportGroupRows           []mariadb.SupportGroupRow
	SupportGroupServiceRows    []mariadb.SupportGroupServiceRow
	OwnerRows                  []mariadb.OwnerRow
	ActivityHasServiceRows     []mariadb.ActivityHasServiceRow
	ActivityHasIssueRows       []mariadb.ActivityHasIssueRow
	ComponentVersionIssueRows  []mariadb.ComponentVersionIssueRow
	IssueMatchEvidenceRows     []mariadb.IssueMatchEvidenceRow
	IssueMatchChangeRows       []mariadb.IssueMatchChangeRow
	IssueRepositoryServiceRows []mariadb.IssueRepositoryServiceRow
	RemediationRows            []mariadb.RemediationRow
}

func (s *SeedCollection) GetComponentInstanceById(id int64) *mariadb.ComponentInstanceRow {
	for _, ci := range s.ComponentInstanceRows {
		if ci.Id.Int64 == id {
			return &ci
		}
	}
	return nil
}

func (s *SeedCollection) GetIssueById(id int64) *mariadb.IssueRow {
	for _, issue := range s.IssueRows {
		if issue.Id.Int64 == id {
			return &issue
		}
	}
	return nil
}

func (s *SeedCollection) GetIssueVariantsByIssueId(id int64) []mariadb.IssueVariantRow {
	var r []mariadb.IssueVariantRow
	for _, iv := range s.IssueVariantRows {
		if iv.IssueId.Int64 == id {
			r = append(r, iv)
		}
	}
	return r
}

func (s *SeedCollection) GetIssueMatchesByServiceOwner(owner mariadb.OwnerRow) []mariadb.IssueMatchRow {
	serviceIds := lo.FilterMap(s.OwnerRows, func(o mariadb.OwnerRow, _ int) (int64, bool) {
		return o.ServiceId.Int64, o.UserId.Int64 == owner.UserId.Int64
	})

	ciIds := lo.FilterMap(s.ComponentInstanceRows, func(c mariadb.ComponentInstanceRow, _ int) (int64, bool) {
		return c.Id.Int64, lo.Contains(serviceIds, c.ServiceId.Int64)
	})

	return lo.Filter(s.IssueMatchRows, func(im mariadb.IssueMatchRow, _ int) bool {
		return lo.Contains(ciIds, im.ComponentInstanceId.Int64)

	})
}

func (s *SeedCollection) GetIssueVariantsByService(service *mariadb.BaseServiceRow) []mariadb.IssueVariantRow {
	var issueVariants []mariadb.IssueVariantRow
	for _, irs := range s.IssueRepositoryServiceRows {
		if irs.ServiceId.Valid && service.Id.Valid && irs.ServiceId.Int64 == service.Id.Int64 {
			for _, iv := range s.IssueVariantRows {
				if iv.IssueRepositoryId.Valid && irs.IssueRepositoryId.Int64 == iv.IssueRepositoryId.Int64 {
					issueVariants = append(issueVariants, iv)
				}
			}
		}
	}
	issueVariants = lo.UniqBy(issueVariants, func(a mariadb.IssueVariantRow) int64 { return a.Id.Int64 })
	return issueVariants
}

func (s *SeedCollection) GetIssueVariantsByIssueMatch(im *mariadb.IssueMatchRow) []mariadb.IssueVariantRow {
	var issueVariants []mariadb.IssueVariantRow
	for _, i := range s.IssueRows {
		if im.IssueId.Int64 == i.Id.Int64 {
			for _, iv := range s.IssueVariantRows {
				if iv.IssueId.Int64 == i.Id.Int64 {
					issueVariants = append(issueVariants, iv)
				}
			}
		}
	}
	issueVariants = lo.UniqBy(issueVariants, func(iv mariadb.IssueVariantRow) int64 { return iv.Id.Int64 })
	return issueVariants
}

func (s *SeedCollection) GetIssueByService(service *mariadb.BaseServiceRow) []mariadb.IssueRow {
	var issues []mariadb.IssueRow
	for _, ci := range s.ComponentInstanceRows {
		if ci.ServiceId.Valid && service.Id.Valid && ci.ServiceId.Int64 == service.Id.Int64 {
			for _, im := range s.IssueMatchRows {
				if im.ComponentInstanceId.Valid && ci.Id.Valid && im.ComponentInstanceId.Int64 == ci.Id.Int64 {
					for _, i := range s.IssueRows {
						if i.Id.Valid && im.IssueId.Valid && i.Id.Int64 == im.IssueId.Int64 {
							issues = append(issues, i)
						}
					}
				}
			}
		}
	}

	issues = lo.UniqBy(issues, func(i mariadb.IssueRow) int64 { return i.Id.Int64 })
	return issues
}

func (s *SeedCollection) GetComponentInstanceByIssueMatches(im []mariadb.IssueMatchRow) ([]mariadb.ComponentInstanceRow, []*int64) {
	ids := make([]*int64, len(im))
	var expectedComponentInstances []mariadb.ComponentInstanceRow
	for i, row := range im {
		x := row.ComponentInstanceId.Int64
		ci, found := lo.Find(s.ComponentInstanceRows, func(cir mariadb.ComponentInstanceRow) bool {
			return cir.Id.Int64 == x
		})
		if found && lo.ContainsBy(expectedComponentInstances, func(c mariadb.ComponentInstanceRow) bool {
			return c.Id.Int64 == ci.Id.Int64
		}) {
			expectedComponentInstances = append(expectedComponentInstances, ci)
			ids[i] = &x
		}
	}
	return expectedComponentInstances, ids
}

func (s *SeedCollection) GetComponentInstance() mariadb.ComponentInstanceRow {
	return s.ComponentInstanceRows[0]
}

func (s *SeedCollection) GetComponentInstanceWithPredicateVal(predicate func(picked, iter mariadb.ComponentInstanceRow) (string, bool)) (mariadb.ComponentInstanceRow, []string) {
	picked := s.ComponentInstanceRows[0]
	return picked, lo.FilterMap(
		s.ComponentInstanceRows,
		func(iter mariadb.ComponentInstanceRow, _ int) (string, bool) {
			return predicate(picked, iter)
		},
	)
}

func (s *SeedCollection) GetComponentInstanceVal(predicate func(cir mariadb.ComponentInstanceRow) string) []string {
	return lo.Map(s.ComponentInstanceRows, func(cir mariadb.ComponentInstanceRow, _ int) string {
		return predicate(cir)
	})
}

func (s *SeedCollection) GetValidComponentInstanceRows() []mariadb.ComponentInstanceRow {
	var valid []mariadb.ComponentInstanceRow
	var added []int64
	for _, ci := range s.ComponentInstanceRows {
		if ci.Id.Valid && !lo.Contains(added, ci.Id.Int64) {
			added = append(added, ci.Id.Int64)
			valid = append(valid, ci)
		}
	}
	return valid
}

func (s *SeedCollection) GetValidIssueMatchRows() []mariadb.IssueMatchRow {
	var valid []mariadb.IssueMatchRow
	var added []int64
	for _, r := range s.IssueMatchRows {
		if r.Id.Valid && !lo.Contains(added, r.Id.Int64) {
			added = append(added, r.Id.Int64)
			valid = append(valid, r)
		}
	}
	return valid
}

func (s *SeedCollection) GetValidEvidenceRows() []mariadb.EvidenceRow {
	var valid []mariadb.EvidenceRow
	var added []int64
	for _, e := range s.EvidenceRows {
		if e.Id.Valid && !lo.Contains(added, e.Id.Int64) {
			added = append(added, e.Id.Int64)
			valid = append(valid, e)
		}
	}
	return valid
}

type DatabaseSeeder struct {
	db *sqlx.DB
}

func NewDatabaseSeeder(cfg util.Config) (*DatabaseSeeder, error) {
	db, err := mariadb.Connect(cfg)

	if err != nil {
		return nil, err
	}

	return &DatabaseSeeder{
		db: db,
	}, nil

}

func (s *DatabaseSeeder) CloseDbConnection() {
	s.db.Close()
}

// Generate a random CVSS 3.1 vector
func GenerateRandomCVSS31Vector() string {
	avValues := []string{"N", "A", "L", "P"}
	acValues := []string{"L", "H"}
	prValues := []string{"N", "L", "H"}
	uiValues := []string{"N", "R"}
	sValues := []string{"U", "C"}
	cValues := []string{"N", "L", "H"}
	iValues := []string{"N", "L", "H"}
	aValues := []string{"N", "L", "H"}

	emValues := []string{"X", "U", "P", "F", "H"}
	rcValues := []string{"X", "U", "R", "C"}
	rlValues := []string{"X", "U", "O", "T", "W"}

	crValues := []string{"X", "L", "M", "H"}
	irValues := []string{"X", "L", "M", "H"}
	arValues := []string{"X", "L", "M", "H"}

	maValues := []string{"X", "N", "L", "H"}
	mavValues := []string{"X", "N", "A", "L", "P"}
	macValues := []string{"X", "L", "H"}
	mprValues := []string{"X", "N", "L", "H"}
	muiValues := []string{"X", "N", "R"}
	msValues := []string{"X", "U", "C"}

	mcValues := []string{"X", "N", "L", "H"}
	miValues := []string{"X", "N", "L", "H"}

	var baseVector []string

	//version
	baseVector = append(baseVector, "CVSS:3.1")

	// Attack Vector (AV)
	baseVector = append(baseVector, "AV:"+avValues[rand.Intn(len(avValues))])
	// Attack Complexity (AC)
	baseVector = append(baseVector, "AC:"+acValues[rand.Intn(len(acValues))])
	// Privileges Required (PR)
	baseVector = append(baseVector, "PR:"+prValues[rand.Intn(len(prValues))])
	// User Interaction (UI)
	baseVector = append(baseVector, "UI:"+uiValues[rand.Intn(len(uiValues))])
	// Scope (S)
	baseVector = append(baseVector, "S:"+sValues[rand.Intn(len(sValues))])
	// Confidentiality (C)
	baseVector = append(baseVector, "C:"+cValues[rand.Intn(len(cValues))])
	// Integrity (I)
	baseVector = append(baseVector, "I:"+iValues[rand.Intn(len(iValues))])
	// Availability (A)
	baseVector = append(baseVector, "A:"+aValues[rand.Intn(len(aValues))])
	var temporalVector []string
	// Temporal (E)
	temporalVector = append(temporalVector, "E:"+emValues[rand.Intn(len(emValues))])
	// Temporal (RL)
	temporalVector = append(temporalVector, "RL:"+rlValues[rand.Intn(len(rlValues))])
	// Temporal (RC)
	temporalVector = append(temporalVector, "RC:"+rcValues[rand.Intn(len(rcValues))])
	var environmentalVector []string
	// Environmental (CR)
	environmentalVector = append(environmentalVector, "CR:"+crValues[rand.Intn(len(crValues))])
	// Environmental (IR)
	environmentalVector = append(environmentalVector, "IR:"+irValues[rand.Intn(len(irValues))])
	// Environmental (AR)
	environmentalVector = append(environmentalVector, "AR:"+arValues[rand.Intn(len(arValues))])
	// Environmental (MA)
	environmentalVector = append(environmentalVector, "MA:"+maValues[rand.Intn(len(maValues))])
	// Environmental (MAV)
	environmentalVector = append(environmentalVector, "MAV:"+mavValues[rand.Intn(len(mavValues))])
	// Environmental (MAC)
	environmentalVector = append(environmentalVector, "MAC:"+macValues[rand.Intn(len(macValues))])
	// Environmental (MPR)
	environmentalVector = append(environmentalVector, "MPR:"+mprValues[rand.Intn(len(mprValues))])
	// Environmental (MUI)
	environmentalVector = append(environmentalVector, "MUI:"+muiValues[rand.Intn(len(muiValues))])
	// Environmental (MS)
	environmentalVector = append(environmentalVector, "MS:"+msValues[rand.Intn(len(msValues))])
	// Environmental (MC)
	environmentalVector = append(environmentalVector, "MC:"+mcValues[rand.Intn(len(mcValues))])
	// Environmental (MI)
	environmentalVector = append(environmentalVector, "MI:"+miValues[rand.Intn(len(miValues))])

	// Randomly append temporalVector and environmentalVector to baseVector per upper vector
	if rand.Intn(2) == 0 {
		baseVector = append(baseVector, temporalVector...)
	}
	if rand.Intn(2) == 0 {
		baseVector = append(baseVector, environmentalVector...)
	}
	url := strings.Join(baseVector, "/")
	return url
}

func (s *DatabaseSeeder) SeedDbForServer(n int) *SeedCollection {
	users := s.SeedUsers(n)
	supportGroupsMap := s.SeedRealSupportGroups()
	supportGroups := lo.Values[string, mariadb.SupportGroupRow](supportGroupsMap)
	servicesMap := s.SeedRealServices()
	services := lo.Values[string, mariadb.BaseServiceRow](servicesMap)
	components := s.SeedComponents(n)
	componentVersions := s.SeedComponentVersions(n, components)
	componentInstances := s.SeedComponentInstances(n, componentVersions, services)
	repos := s.SeedIssueRepositories()
	issues := s.SeedIssues(n)
	issueVariants := s.SeedIssueVariants(n, repos, issues)
	owners := s.SeedOwners(n, services, users)
	supportGroupServices := s.SeedRealSupportGroupService(servicesMap, supportGroupsMap)
	supportGroupUsers := s.SeedSupportGroupUsers(n, users, supportGroups)
	activities := s.SeedActivities(n)
	activityHasServices := s.SeedActivityHasServices(n, activities, services)
	activityHasIssues := s.SeedActivityHasIssues(n, activities, issues)
	evidences := s.SeedEvidences(n, activities, users)
	componentVersionIssues := s.SeedComponentVersionIssues(n, componentVersions, issues)
	issueMatches := s.SeedIssueMatches(n, issues, componentInstances, users)
	issueMatchEvidences := s.SeedIssueMatchEvidence(n, issueMatches, evidences)
	issueRepositoryServices := s.SeedIssueRepositoryServices(n, services, repos)
	issueMatchChanges := s.SeedIssueMatchChanges(n, issueMatches, activities)
	remediations := s.SeedRemediations(n, services, components, issues)

	return &SeedCollection{
		IssueVariantRows:           issueVariants,
		IssueRepositoryRows:        repos,
		UserRows:                   users,
		IssueRows:                  issues,
		IssueMatchRows:             issueMatches,
		ActivityRows:               activities,
		EvidenceRows:               evidences,
		ComponentInstanceRows:      componentInstances,
		ComponentVersionRows:       componentVersions,
		ComponentRows:              components,
		ServiceRows:                services,
		SupportGroupUserRows:       supportGroupUsers,
		SupportGroupRows:           supportGroups,
		SupportGroupServiceRows:    supportGroupServices,
		OwnerRows:                  owners,
		ActivityHasServiceRows:     activityHasServices,
		ActivityHasIssueRows:       activityHasIssues,
		ComponentVersionIssueRows:  componentVersionIssues,
		IssueMatchEvidenceRows:     issueMatchEvidences,
		IssueRepositoryServiceRows: issueRepositoryServices,
		IssueMatchChangeRows:       issueMatchChanges,
		RemediationRows:            remediations,
	}
}

func (s *DatabaseSeeder) SeedDbWithNFakeData(n int) *SeedCollection {
	users := s.SeedUsers(n)
	supportGroups := s.SeedSupportGroups(n)
	services := s.SeedServices(n)
	components := s.SeedComponents(n)
	componentVersions := s.SeedComponentVersions(n, components)
	componentInstances := s.SeedComponentInstances(n, componentVersions, services)
	repos := s.SeedIssueRepositories()
	issues := s.SeedIssues(n)
	issueVariants := s.SeedIssueVariants(n, repos, issues)
	owners := s.SeedOwners(n, services, users)
	supportGroupServices := s.SeedSupportGroupServices(n/2, services, supportGroups)
	supportGroupUsers := s.SeedSupportGroupUsers(n/2, users, supportGroups)
	activities := s.SeedActivities(n)
	activityHasServices := s.SeedActivityHasServices(n/2, activities, services)
	activityHasIssues := s.SeedActivityHasIssues(n/2, activities, issues)
	evidences := s.SeedEvidences(n, activities, users)
	componentVersionIssues := s.SeedComponentVersionIssues(n/2, componentVersions, issues)
	issueMatches := s.SeedIssueMatches(n, issues, componentInstances, users)
	issueMatchEvidences := s.SeedIssueMatchEvidence(n/2, issueMatches, evidences)
	issueRepositoryServices := s.SeedIssueRepositoryServices(n/2, services, repos)
	issueMatchChanges := s.SeedIssueMatchChanges(n, issueMatches, activities)
	remediations := s.SeedRemediations(n, services, components, issues)

	return &SeedCollection{
		IssueVariantRows:           issueVariants,
		IssueRepositoryRows:        repos,
		UserRows:                   users,
		IssueRows:                  issues,
		IssueMatchRows:             issueMatches,
		ActivityRows:               activities,
		EvidenceRows:               evidences,
		ComponentInstanceRows:      componentInstances,
		ComponentVersionRows:       componentVersions,
		ComponentRows:              components,
		ServiceRows:                services,
		SupportGroupUserRows:       supportGroupUsers,
		SupportGroupRows:           supportGroups,
		SupportGroupServiceRows:    supportGroupServices,
		OwnerRows:                  owners,
		ActivityHasServiceRows:     activityHasServices,
		ActivityHasIssueRows:       activityHasIssues,
		ComponentVersionIssueRows:  componentVersionIssues,
		IssueMatchEvidenceRows:     issueMatchEvidences,
		IssueRepositoryServiceRows: issueRepositoryServices,
		IssueMatchChangeRows:       issueMatchChanges,
		RemediationRows:            remediations,
	}
}

func (s *DatabaseSeeder) SeedDbWithFakeData() {
	s.SeedDbWithNFakeData(100)
}

func (s *DatabaseSeeder) SeedDbForNestedIssueVariantTest() *SeedCollection {
	users := s.SeedUsers(1)
	services := s.SeedServices(1)
	components := s.SeedComponents(1)
	componentVersions := s.SeedComponentVersions(1, components)
	componentInstances := s.SeedComponentInstances(1, componentVersions, services)
	repos := s.SeedIssueRepositories()
	issues := s.SeedIssues(1)
	issueVariants := s.SeedIssueVariants(100, repos, issues)
	issueMatches := s.SeedIssueMatches(1, issues, componentInstances, users)
	issueRepositoryServices := s.SeedIssueRepositoryServices(len(repos), services, repos)
	return &SeedCollection{
		IssueVariantRows:           issueVariants,
		IssueRepositoryRows:        repos,
		UserRows:                   users,
		IssueRows:                  issues,
		IssueMatchRows:             issueMatches,
		ActivityRows:               nil,
		EvidenceRows:               nil,
		ComponentInstanceRows:      componentInstances,
		ComponentVersionRows:       componentVersions,
		ComponentRows:              components,
		ServiceRows:                services,
		SupportGroupUserRows:       nil,
		SupportGroupRows:           nil,
		SupportGroupServiceRows:    nil,
		OwnerRows:                  nil,
		ActivityHasServiceRows:     nil,
		ActivityHasIssueRows:       nil,
		ComponentVersionIssueRows:  nil,
		IssueMatchEvidenceRows:     nil,
		IssueRepositoryServiceRows: issueRepositoryServices,
	}
}

func (s *DatabaseSeeder) SeedForIssueCounts() (*SeedCollection, error) {
	issueRepositories := s.SeedIssueRepositories()
	supportGroups := s.SeedSupportGroups(2)
	issues := s.SeedIssues(10)
	components := s.SeedComponents(2)
	componentVersions := s.SeedComponentVersions(10, components)
	services := s.SeedServices(5)
	issueVariants, err := LoadIssueVariants(GetTestDataPath("../testdata/component_version_order/issue_variant.json"))
	if err != nil {
		return nil, err
	}
	cvIssueRows, err := LoadComponentVersionIssues(GetTestDataPath("../testdata/service_order/component_version_issue.json"))
	if err != nil {
		return nil, err
	}
	componentInstances, err := LoadComponentInstances(GetTestDataPath("../testdata/service_order/component_instance.json"))
	if err != nil {
		return nil, err
	}
	issueMatches, err := LoadIssueMatches(GetTestDataPath("../testdata/service_order/issue_match.json"))
	if err != nil {
		return nil, err
	}
	supportGroupServices, err := LoadSupportGroupServices(GetTestDataPath("../testdata/issue_counts/support_group_service.json"))
	if err != nil {
		return nil, err
	}

	// Important: the order need to be preserved
	for _, iv := range issueVariants {
		_, err := s.InsertFakeIssueVariant(iv)
		if err != nil {
			return nil, err
		}
	}
	for _, cvi := range cvIssueRows {
		_, err := s.InsertFakeComponentVersionIssue(cvi)
		if err != nil {
			return nil, err
		}
	}
	for _, ci := range componentInstances {
		_, err := s.InsertFakeComponentInstance(ci)
		if err != nil {
			return nil, err
		}
	}
	for _, im := range issueMatches {
		_, err := s.InsertFakeIssueMatch(im)
		if err != nil {
			return nil, err
		}
	}
	for _, sgs := range supportGroupServices {
		_, err := s.InsertFakeSupportGroupService(sgs)
		if err != nil {
			return nil, err
		}
	}
	return &SeedCollection{
		IssueVariantRows:           issueVariants,
		IssueRepositoryRows:        issueRepositories,
		UserRows:                   nil,
		IssueRows:                  issues,
		IssueMatchRows:             issueMatches,
		ActivityRows:               nil,
		EvidenceRows:               nil,
		ComponentInstanceRows:      componentInstances,
		ComponentVersionRows:       componentVersions,
		ComponentRows:              components,
		ServiceRows:                services,
		SupportGroupUserRows:       nil,
		SupportGroupRows:           supportGroups,
		SupportGroupServiceRows:    supportGroupServices,
		OwnerRows:                  nil,
		ActivityHasServiceRows:     nil,
		ActivityHasIssueRows:       nil,
		ComponentVersionIssueRows:  cvIssueRows,
		IssueMatchEvidenceRows:     nil,
		IssueRepositoryServiceRows: nil,
		IssueMatchChangeRows:       nil,
		RemediationRows:            nil,
	}, nil
}

func (s *DatabaseSeeder) SeedIssueRepositories() []mariadb.BaseIssueRepositoryRow {
	variants := []string{
		"Converged Cloud",
		"SAP Global",
		"RedHat Advisory",
		"Github Advisory",
		"Nist",
	}
	repos := make([]mariadb.BaseIssueRepositoryRow, len(variants))
	i := 0
	for _, name := range variants {
		row := mariadb.BaseIssueRepositoryRow{
			Name:      sql.NullString{String: fmt.Sprintf("%s-%s", name, gofakeit.UUID()), Valid: true},
			Url:       sql.NullString{String: gofakeit.URL(), Valid: true},
			CreatedBy: sql.NullInt64{Int64: util.SystemUserId, Valid: true},
			UpdatedBy: sql.NullInt64{Int64: util.SystemUserId, Valid: true},
		}
		id, err := s.InsertFakeBaseIssueRepository(row)
		if err != nil {
			logrus.WithField("seed_type", "IssueRepository").Debug(err)
			continue
		}
		row.Id = sql.NullInt64{Int64: id, Valid: true}
		repos[i] = row
		i = i + 1
	}
	return repos
}

func (s *DatabaseSeeder) SeedIssueMatches(num int, issues []mariadb.IssueRow, componentInstances []mariadb.ComponentInstanceRow, users []mariadb.UserRow) []mariadb.IssueMatchRow {
	var issueMatches []mariadb.IssueMatchRow
	for i := 0; i < num; i++ {
		im := NewFakeIssueMatch()

		randomUserIndex := rand.Intn(len(users))
		im.UserId = users[randomUserIndex].Id

		randomIIndex := rand.Intn(len(issues))
		i := issues[randomIIndex]
		im.IssueId = i.Id

		randomCiIndex := rand.Intn(len(componentInstances))
		ci := componentInstances[randomCiIndex]
		im.ComponentInstanceId = ci.Id

		imId, err := s.InsertFakeIssueMatch(im)
		if err != nil {
			core.GinkgoLogr.WithValues("im", im).Error(err, "Error while inserting IssueMatch")
			logrus.WithField("seed_type", "IssueMatches").Debug(err)
		} else {
			im.Id = sql.NullInt64{Int64: imId, Valid: true}
			issueMatches = append(issueMatches, im)
		}
	}
	return issueMatches
}

func (s *DatabaseSeeder) SeedIssues(num int) []mariadb.IssueRow {
	var issues []mariadb.IssueRow
	for i := 0; i < num; i++ {
		issue := NewFakeIssue()
		iId, err := s.InsertFakeIssue(issue)
		if err != nil {
			logrus.WithField("seed_type", "Issues").Debug(err)
		} else {
			issue.Id = sql.NullInt64{Int64: iId, Valid: true}
			issues = append(issues, issue)
		}
	}
	return issues
}

func (s *DatabaseSeeder) SeedIssueVariants(num int, repos []mariadb.BaseIssueRepositoryRow, issues []mariadb.IssueRow) []mariadb.IssueVariantRow {
	var variants []mariadb.IssueVariantRow
	for i := 0; i < num; i++ {
		variant := NewFakeIssueVariant(repos, issues)
		variantId, err := s.InsertFakeIssueVariant(variant)
		if err != nil {
			logrus.WithField("seed_type", "IssueVariants").Debug(err)
		} else {
			variant.Id = sql.NullInt64{Int64: variantId, Valid: true}
			variants = append(variants, variant)
		}
	}
	return variants
}

func (s *DatabaseSeeder) SeedSupportGroups(num int) []mariadb.SupportGroupRow {
	var supportGroups []mariadb.SupportGroupRow
	for i := 0; i < num; i++ {
		supportGroup := NewFakeSupportGroup()
		supportGroupId, err := s.InsertFakeSupportGroup(supportGroup)
		if err != nil {
			logrus.WithField("seed_type", "SupportGroups").Debug(err)
		} else {
			supportGroup.Id = sql.NullInt64{Int64: supportGroupId, Valid: true}
			supportGroups = append(supportGroups, supportGroup)
		}
	}
	return supportGroups
}

func (s *DatabaseSeeder) SeedSupportGroupServices(num int, services []mariadb.BaseServiceRow, supportGroups []mariadb.SupportGroupRow) []mariadb.SupportGroupServiceRow {
	var rows []mariadb.SupportGroupServiceRow
	for i := 0; i < num; i++ {
		sgs := NewFakeSupportGroupService()
		randomSIndex := rand.Intn(len(services))
		service := services[randomSIndex]
		sgs.ServiceId = service.Id
		randomSGIndex := rand.Intn(len(supportGroups))
		sg := supportGroups[randomSGIndex]
		sgs.SupportGroupId = sg.Id
		_, err := s.InsertFakeSupportGroupService(sgs)
		if err != nil {
			logrus.WithField("seed_type", "SupportGroupServices").Debug(err)
		} else {
			rows = append(rows, sgs)
		}
	}
	return rows
}

func (s *DatabaseSeeder) SeedSupportGroupUsers(num int, users []mariadb.UserRow, supportGroups []mariadb.SupportGroupRow) []mariadb.SupportGroupUserRow {
	var rows []mariadb.SupportGroupUserRow
	for i := 0; i < num; i++ {
		sgu := NewFakeSupportGroupUser()
		randomUIndex := rand.Intn(len(users))
		user := users[randomUIndex]
		sgu.UserId = user.Id
		randomSGIndex := rand.Intn(len(supportGroups))
		sg := supportGroups[randomSGIndex]
		sgu.SupportGroupId = sg.Id
		_, err := s.InsertFakeSupportGroupUser(sgu)
		if err != nil {
			logrus.WithField("seed_type", "SupportGroupUsers").Debug(err)
		} else {
			rows = append(rows, sgu)
		}
	}
	return rows
}

func (s *DatabaseSeeder) SeedServices(num int) []mariadb.BaseServiceRow {
	var services []mariadb.BaseServiceRow
	for i := 0; i < num; i++ {
		service := NewFakeBaseService()
		serviceId, err := s.InsertFakeBaseService(service)
		if err != nil {
			fmt.Printf("Service error: %e", err)
			logrus.WithField("seed_type", "Services").Debug(err)
		} else {
			service.Id = sql.NullInt64{Int64: serviceId, Valid: true}
			services = append(services, service)
		}
	}
	return services
}

func (s *DatabaseSeeder) SeedComponents(num int) []mariadb.ComponentRow {
	var components []mariadb.ComponentRow
	for i := 0; i < num; i++ {
		component := NewFakeComponent()
		componentId, err := s.InsertFakeComponent(component)
		if err != nil {
			logrus.WithField("seed_type", "Components").Debug(err)
		} else {
			component.Id = sql.NullInt64{Int64: componentId, Valid: true}
			components = append(components, component)
		}

	}
	return components
}

func (s *DatabaseSeeder) SeedComponentVersions(num int, components []mariadb.ComponentRow) []mariadb.ComponentVersionRow {
	var componentVersions []mariadb.ComponentVersionRow
	for i := 0; i < num; i++ {
		componentVersion := NewFakeComponentVersion()
		randomIndex := rand.Intn(len(components))
		component := components[randomIndex]
		componentVersion.ComponentId = component.Id
		componentVersionId, err := s.InsertFakeComponentVersion(componentVersion)
		if err != nil {
			logrus.WithField("seed_type", "ComponentVersions").Debug(err)
		} else {
			componentVersion.Id = sql.NullInt64{Int64: componentVersionId, Valid: true}
			componentVersions = append(componentVersions, componentVersion)
		}

	}
	return componentVersions
}

func (s *DatabaseSeeder) SeedComponentInstances(num int, componentVersions []mariadb.ComponentVersionRow, services []mariadb.BaseServiceRow) []mariadb.ComponentInstanceRow {
	var componentInstances []mariadb.ComponentInstanceRow
	for i := 0; i < num; i++ {
		componentInstance := NewFakeComponentInstance()
		randomCvIndex := rand.Intn(len(componentVersions))
		componentVersion := componentVersions[randomCvIndex]
		componentInstance.ComponentVersionId = componentVersion.Id
		randomSIndex := rand.Intn(len(services))
		service := services[randomSIndex]
		componentInstance.ServiceId = service.Id
		componentInstanceId, err := s.InsertFakeComponentInstance(componentInstance)
		if err != nil {
			logrus.WithField("seed_type", "ComponentInstances").Debug(err)
		} else {
			componentInstance.Id = sql.NullInt64{Int64: componentInstanceId, Valid: true}
			componentInstances = append(componentInstances, componentInstance)
		}
	}
	return componentInstances
}

func (s *DatabaseSeeder) SeedUsers(num int) []mariadb.UserRow {
	var users []mariadb.UserRow
	for i := 0; i < num; i++ {
		user := NewFakeUser()
		userId, err := s.InsertFakeUser(user)
		if err != nil {
			logrus.WithField("seed_type", "Users").Debug(err)
		} else {
			user.Id = sql.NullInt64{Int64: userId, Valid: true}
			users = append(users, user)
		}
	}
	return users
}

func (s *DatabaseSeeder) SeedOwners(num int, services []mariadb.BaseServiceRow, users []mariadb.UserRow) []mariadb.OwnerRow {
	var owners []mariadb.OwnerRow
	for i := 0; i < num; i++ {
		owner := NewFakeOwner()
		randomSIndex := rand.Intn(len(services))
		service := services[randomSIndex]
		owner.ServiceId = service.Id
		randomUIndex := rand.Intn(len(users))
		user := users[randomUIndex]
		owner.UserId = user.Id
		_, err := s.InsertFakeOwner(owner)
		if err != nil {
			logrus.WithField("seed_type", "Owners").Debug(err)
		} else {
			owners = append(owners, owner)
		}
	}
	return owners
}

func (s *DatabaseSeeder) SeedActivities(num int) []mariadb.ActivityRow {
	var activities []mariadb.ActivityRow
	for i := 0; i < num; i++ {
		activity := NewFakeActivity()
		activityId, err := s.InsertFakeActivity(activity)
		if err != nil {
			logrus.WithField("seed_type", "Activities").Debug(err)
		} else {
			activity.Id = sql.NullInt64{Int64: activityId, Valid: true}
			activities = append(activities, activity)
		}
	}
	return activities
}

func (s *DatabaseSeeder) SeedActivityHasServices(num int, activities []mariadb.ActivityRow, services []mariadb.BaseServiceRow) []mariadb.ActivityHasServiceRow {
	var ahsList []mariadb.ActivityHasServiceRow
	for i := 0; i < num; i++ {
		ahs := NewFakeActivityHasService()
		randomSIndex := rand.Intn(len(services))
		service := services[randomSIndex]
		ahs.ServiceId = service.Id
		randomAIndex := rand.Intn(len(activities))
		activity := activities[randomAIndex]
		ahs.ActivityId = activity.Id
		_, err := s.InsertFakeActivityHasService(ahs)
		if err != nil {
			logrus.WithField("seed_type", "ActivityHasServices").Debug(err)
		} else {
			ahsList = append(ahsList, ahs)
		}
	}
	return ahsList
}

func (s *DatabaseSeeder) SeedIssueMatchEvidence(num int, im []mariadb.IssueMatchRow, e []mariadb.EvidenceRow) []mariadb.IssueMatchEvidenceRow {
	var imeList []mariadb.IssueMatchEvidenceRow
	for i := 0; i < num; i++ {
		ime := NewFakeIssueMatchEvidence()
		randomImIndex := rand.Intn(len(im))
		im := im[randomImIndex]
		ime.IssueMatchId = im.Id
		randomEIndex := rand.Intn(len(e))
		evidence := e[randomEIndex]
		ime.EvidenceId = evidence.Id
		_, err := s.InsertFakeIssueMatchEvidence(ime)
		if err != nil {
			core.GinkgoLogr.WithValues("IssueMatchEvidence", ime).Error(err, "Error while creating IssueMatchEvidence")
			logrus.WithField("seed_type", "IssueMatchEvidences").Debug(err)
		} else {
			imeList = append(imeList, ime)
		}
	}
	return imeList
}

func (s *DatabaseSeeder) SeedActivityHasIssues(num int, activities []mariadb.ActivityRow, issues []mariadb.IssueRow) []mariadb.ActivityHasIssueRow {
	ahiList := make([]mariadb.ActivityHasIssueRow, num)
	for i := 0; i < num; i++ {
		ahi := NewFakeActivityHasIssue()
		randomIIndex := rand.Intn(len(issues))
		issue := issues[randomIIndex]
		ahi.IssueId = issue.Id
		randomAIndex := rand.Intn(len(activities))
		activity := activities[randomAIndex]
		ahi.ActivityId = activity.Id
		_, err := s.InsertFakeActivityHasIssue(ahi)
		if err != nil {
			logrus.WithField("seed_type", "ActivityHasIssues").Debug(err)
		}
		ahiList[i] = ahi
	}
	return ahiList
}

func (s *DatabaseSeeder) SeedEvidences(num int, activities []mariadb.ActivityRow, users []mariadb.UserRow) []mariadb.EvidenceRow {
	var evidences []mariadb.EvidenceRow
	for i := 0; i < num; i++ {
		evidence := NewFakeEvidence()
		randomAIndex := rand.Intn(len(activities))
		activity := activities[randomAIndex]
		evidence.ActivityId = activity.Id
		randomUIndex := rand.Intn(len(users))
		user := users[randomUIndex]
		evidence.UserId = user.Id
		evidenceId, err := s.InsertFakeEvidence(evidence)
		if err != nil {
			logrus.WithField("seed_type", "Evidences").Debug(err)
		} else {
			evidence.Id = sql.NullInt64{Int64: evidenceId, Valid: true}
			evidences = append(evidences, evidence)
		}
	}
	return evidences
}

func (s *DatabaseSeeder) SeedComponentVersionIssues(num int, componentVersions []mariadb.ComponentVersionRow, issues []mariadb.IssueRow) []mariadb.ComponentVersionIssueRow {
	cviList := make([]mariadb.ComponentVersionIssueRow, num)
	for i := 0; i < num; i++ {
		cvi := NewFakeComponentVersionIssue()
		randomIIndex := rand.Intn(len(issues))
		issue := issues[randomIIndex]
		cvi.IssueId = issue.Id
		randomCIndex := rand.Intn(len(componentVersions))
		componentVersion := componentVersions[randomCIndex]
		cvi.ComponentVersionId = componentVersion.Id
		_, err := s.InsertFakeComponentVersionIssue(cvi)
		if err != nil {
			logrus.WithField("seed_type", "ComponentVersionIssues").Debug(err)
		} else {
			cviList[i] = cvi
		}
	}
	return cviList
}

func (s *DatabaseSeeder) SeedIssueRepositoryServices(num int, services []mariadb.BaseServiceRow, issueRepositories []mariadb.BaseIssueRepositoryRow) []mariadb.IssueRepositoryServiceRow {
	var rows []mariadb.IssueRepositoryServiceRow
	for i := 0; i < num; i++ {
		irs := NewFakeIssueRepositoryService()
		irs.Priority = sql.NullInt64{Int64: int64(i), Valid: true}
		randomSIndex := rand.Intn(len(services))
		service := services[randomSIndex]
		irs.ServiceId = service.Id
		randomIRIndex := rand.Intn(len(issueRepositories))
		ir := issueRepositories[randomIRIndex]
		irs.IssueRepositoryId = ir.Id
		_, err := s.InsertFakeIssueRepositoryService(irs)
		if err != nil {
			logrus.WithField("seed_type", "IssueRepositoryServices").Debug(err)
		} else {
			rows = append(rows, irs)
		}
	}
	return rows
}

func (s *DatabaseSeeder) SeedIssueMatchChanges(num int, issueMatches []mariadb.IssueMatchRow, activities []mariadb.ActivityRow) []mariadb.IssueMatchChangeRow {
	var rows []mariadb.IssueMatchChangeRow
	for i := 0; i < num; i++ {
		imc := NewFakeIssueMatchChange()
		randomIMIndex := rand.Intn(len(issueMatches))
		issueMatch := issueMatches[randomIMIndex]
		imc.IssueMatchId = issueMatch.Id
		randomAIndex := rand.Intn(len(activities))
		activity := activities[randomAIndex]
		imc.ActivityId = activity.Id
		id, err := s.InsertFakeIssueMatchChange(imc)
		imc.Id = sql.NullInt64{Int64: id, Valid: true}
		if err != nil {
			logrus.WithField("seed_type", "IssueMatchChanges").Debug(err)
		} else {
			rows = append(rows, imc)
		}
	}
	return rows
}

func (s *DatabaseSeeder) SeedRemediations(num int, services []mariadb.BaseServiceRow, components []mariadb.ComponentRow, issues []mariadb.IssueRow) []mariadb.RemediationRow {
	var rows []mariadb.RemediationRow
	for i := 0; i < num; i++ {
		service := services[rand.Intn(len(services))]
		issue := issues[rand.Intn(len(issues))]
		component := components[rand.Intn(len(components))]
		// does not check if relation exists
<<<<<<< HEAD
		r := NewFakeRemediation()
		r.ComponentId = component.Id
		r.Component = component.CCRN
		r.ServiceId = service.Id
		r.Service = service.CCRN
		r.IssueId = issue.Id
		r.Issue = issue.PrimaryName
=======
		r := mariadb.RemediationRow{
			Description:     sql.NullString{String: gofakeit.Sentence(10), Valid: true},
			RemediationDate: sql.NullTime{Time: time.Now().AddDate(0, 0, rand.Intn(30)), Valid: true},
			ExpirationDate:  sql.NullTime{Time: time.Now().AddDate(0, 1, rand.Intn(30)), Valid: true},
			Type:            sql.NullString{String: entity.AllRemediationTypes[rand.Intn(len(entity.AllRemediationTypes))], Valid: true},
			ServiceId:       service.Id,
			Service:         service.CCRN,
			ComponentId:     component.Id,
			Component:       component.CCRN,
			IssueId:         issue.Id,
			Issue:           issue.PrimaryName,
			RemediatedBy:    sql.NullString{String: gofakeit.Name(), Valid: true},
			RemediatedById:  sql.NullInt64{Int64: util.SystemUserId, Valid: true},
			CreatedBy:       sql.NullInt64{Int64: util.SystemUserId, Valid: true},
			UpdatedBy:       sql.NullInt64{Int64: util.SystemUserId, Valid: true},
		}
>>>>>>> d88ed0fd
		id, err := s.InsertFakeRemediation(r)
		r.Id = sql.NullInt64{Int64: id, Valid: true}
		if err != nil {
			logrus.WithField("seed_type", "Remediations").Debug(err)
		}
		rows = append(rows, r)
	}
	return rows
}

func (s *DatabaseSeeder) InsertFakeIssueMatchEvidence(ime mariadb.IssueMatchEvidenceRow) (int64, error) {
	query := `
		INSERT INTO IssueMatchEvidence (
			issuematchevidence_evidence_id,
			issuematchevidence_issue_match_id
		) VALUES (
			:issuematchevidence_evidence_id,
			:issuematchevidence_issue_match_id
		)`
	return s.ExecPreparedNamed(query, ime)
}

func (s *DatabaseSeeder) InsertFakeIssue(issue mariadb.IssueRow) (int64, error) {
	query := `
		INSERT INTO Issue (
			issue_primary_name,
			issue_type,
			issue_description,
			issue_created_by,
			issue_updated_by
		) VALUES (
			:issue_primary_name,
			:issue_type,
			:issue_description,
			:issue_created_by,
			:issue_updated_by
		)`
	return s.ExecPreparedNamed(query, issue)
}

func (s *DatabaseSeeder) InsertFakeIssueVariant(issueVariant mariadb.IssueVariantRow) (int64, error) {
	query := `
		INSERT INTO IssueVariant (
			issuevariant_secondary_name,
			issuevariant_vector,
			issuevariant_rating,
			issuevariant_issue_id,
			issuevariant_repository_id,
			issuevariant_description,
			issuevariant_external_url,
			issuevariant_created_by,
			issuevariant_updated_by
		) VALUES (
			:issuevariant_secondary_name,
			:issuevariant_vector,
			:issuevariant_rating,
			:issuevariant_issue_id,
			:issuevariant_repository_id,
			:issuevariant_description,
			:issuevariant_external_url,
			:issuevariant_created_by,
			:issuevariant_updated_by
		)`
	return s.ExecPreparedNamed(query, issueVariant)
}

func (s *DatabaseSeeder) InsertFakeBaseIssueRepository(irr mariadb.BaseIssueRepositoryRow) (int64, error) {
	query := `
		INSERT INTO IssueRepository (
			issuerepository_name, 
			issuerepository_url,
			issuerepository_created_by,
			issuerepository_updated_by
		) VALUES (
			:issuerepository_name, 
			:issuerepository_url,
			:issuerepository_created_by,
			:issuerepository_updated_by
		)`
	return s.ExecPreparedNamed(query, irr)
}

func (s *DatabaseSeeder) InsertFakeIssueMatch(im mariadb.IssueMatchRow) (int64, error) {
	query := `
		INSERT INTO IssueMatch (
			issuematch_status,
			issuematch_component_instance_id,
			issuematch_vector,
			issuematch_rating,
			issuematch_issue_id,
			issuematch_user_id,
			issuematch_remediation_date,
			issuematch_target_remediation_date,
			issuematch_created_by,
			issuematch_updated_by
		) VALUES (
			:issuematch_status,
			:issuematch_component_instance_id,
			:issuematch_vector,
			:issuematch_rating,
			:issuematch_issue_id,
			:issuematch_user_id,
			:issuematch_remediation_date,
			:issuematch_target_remediation_date,
			:issuematch_created_by,
			:issuematch_updated_by
		)`
	return s.ExecPreparedNamed(query, im)
}

func (s *DatabaseSeeder) InsertFakeComponentInstance(ci mariadb.ComponentInstanceRow) (int64, error) {
	query := `
		INSERT INTO ComponentInstance (
			componentinstance_ccrn,
			componentinstance_region,
			componentinstance_cluster,
			componentinstance_namespace,
			componentinstance_domain,
			componentinstance_project,
			componentinstance_pod,
			componentinstance_container,
			componentinstance_type,
			componentinstance_parent_id,
			componentinstance_context,
			componentinstance_count,
			componentinstance_component_version_id,
			componentinstance_service_id,
			componentinstance_created_by,
			componentinstance_updated_by
		) VALUES (
			:componentinstance_ccrn,
			:componentinstance_region,
			:componentinstance_cluster,
			:componentinstance_namespace,
			:componentinstance_domain,
			:componentinstance_project,
			:componentinstance_pod,
			:componentinstance_container,
			:componentinstance_type,
			:componentinstance_parent_id,
			:componentinstance_context,
			:componentinstance_count,
			:componentinstance_component_version_id,
			:componentinstance_service_id,
			:componentinstance_created_by,
			:componentinstance_updated_by
		)`
	return s.ExecPreparedNamed(query, ci)
}

func (s *DatabaseSeeder) InsertFakeBaseService(service mariadb.BaseServiceRow) (int64, error) {
	query := `
		INSERT INTO Service (
			service_ccrn,
			service_domain,
			service_region,
			service_created_by,
			service_updated_by
		) VALUES (
			:service_ccrn,
			:service_domain,
			:service_region,
			:service_created_by,
			:service_updated_by
		)`
	return s.ExecPreparedNamed(query, service)
}

func (s *DatabaseSeeder) InsertFakeSupportGroup(sg mariadb.SupportGroupRow) (int64, error) {
	query := `
		INSERT INTO SupportGroup (
			supportgroup_ccrn,
			supportgroup_created_by,
			supportgroup_updated_by
		) VALUES (
			:supportgroup_ccrn,
			:supportgroup_created_by,
			:supportgroup_updated_by
		)`
	return s.ExecPreparedNamed(query, sg)
}

func (s *DatabaseSeeder) InsertFakeComponent(component mariadb.ComponentRow) (int64, error) {
	query := `
		INSERT INTO Component (
			component_ccrn,
			component_type,
			component_created_by,
			component_updated_by
		) VALUES (
			:component_ccrn,
			:component_type,
			:component_created_by,
			:component_updated_by
		)`
	return s.ExecPreparedNamed(query, component)
}

func (s *DatabaseSeeder) InsertFakeComponentVersion(cv mariadb.ComponentVersionRow) (int64, error) {
	query := `
		INSERT INTO ComponentVersion (
			componentversion_version,
			componentversion_component_id,
            componentversion_tag,
            componentversion_repository,
            componentversion_organization,
			componentversion_created_by,
			componentversion_updated_by
		) VALUES (
			:componentversion_version,
			:componentversion_component_id,
            :componentversion_tag,
            :componentversion_repository,
            :componentversion_organization,
			:componentversion_created_by,
			:componentversion_updated_by
		)`
	return s.ExecPreparedNamed(query, cv)
}

func (s *DatabaseSeeder) InsertFakeUser(user mariadb.UserRow) (int64, error) {
	query := `
		INSERT INTO User (
			user_name,
			user_unique_user_id,
			user_type,
			user_email,
			user_created_by,
			user_updated_by
		) VALUES (
			:user_name,
			:user_unique_user_id,
			:user_type,
			:user_email,
			:user_created_by,
			:user_updated_by
		)`
	return s.ExecPreparedNamed(query, user)
}

func (s *DatabaseSeeder) InsertFakeOwner(owner mariadb.OwnerRow) (int64, error) {
	query := `
		INSERT INTO Owner (
			owner_service_id,
			owner_user_id
		) VALUES (
			:owner_service_id,
			:owner_user_id
		)`
	return s.ExecPreparedNamed(query, owner)
}

func (s *DatabaseSeeder) InsertFakeSupportGroupUser(sgu mariadb.SupportGroupUserRow) (int64, error) {
	query := `
		INSERT INTO SupportGroupUser (
			supportgroupuser_user_id,
			supportgroupuser_support_group_id
		) VALUES (
			:supportgroupuser_user_id,
			:supportgroupuser_support_group_id
		)`
	return s.ExecPreparedNamed(query, sgu)
}

func (s *DatabaseSeeder) InsertFakeSupportGroupService(sgs mariadb.SupportGroupServiceRow) (int64, error) {
	query := `
		INSERT INTO SupportGroupService (
			supportgroupservice_service_id,
			supportgroupservice_support_group_id
		) VALUES (
			:supportgroupservice_service_id,
			:supportgroupservice_support_group_id
		)`
	return s.ExecPreparedNamed(query, sgs)
}

func (s *DatabaseSeeder) InsertFakeActivity(activity mariadb.ActivityRow) (int64, error) {
	query := `
		INSERT INTO Activity (
			activity_status,
			activity_created_by,
			activity_updated_by
		) VALUES (
			:activity_status,
			:activity_created_by,
			:activity_updated_by
		)`
	return s.ExecPreparedNamed(query, activity)
}

func (s *DatabaseSeeder) InsertFakeActivityHasService(ahs mariadb.ActivityHasServiceRow) (int64, error) {
	query := `
		INSERT INTO ActivityHasService (
			activityhasservice_activity_id,
			activityhasservice_service_id
		) VALUES (
			:activityhasservice_activity_id,
			:activityhasservice_service_id
		)`
	return s.ExecPreparedNamed(query, ahs)
}

func (s *DatabaseSeeder) InsertFakeActivityHasIssue(ahi mariadb.ActivityHasIssueRow) (int64, error) {
	query := `
		INSERT INTO ActivityHasIssue (
			activityhasissue_activity_id,
			activityhasissue_issue_id
		) VALUES (
			:activityhasissue_activity_id,
			:activityhasissue_issue_id
		)`
	return s.ExecPreparedNamed(query, ahi)
}

func (s *DatabaseSeeder) InsertFakeEvidence(evidence mariadb.EvidenceRow) (int64, error) {
	query := `
		INSERT INTO Evidence (
			evidence_description,
			evidence_type,
			evidence_vector,
			evidence_rating,
			evidence_raa_end,
			evidence_author_id,
			evidence_activity_id,
			evidence_created_by,
			evidence_updated_by
		) VALUES (
			:evidence_description,
			:evidence_type,
			:evidence_vector,
			:evidence_rating,
			:evidence_raa_end,
			:evidence_author_id,
			:evidence_activity_id,
			:evidence_created_by,
			:evidence_updated_by
		)`
	return s.ExecPreparedNamed(query, evidence)
}

func (s *DatabaseSeeder) InsertFakeComponentVersionIssue(cvi mariadb.ComponentVersionIssueRow) (int64, error) {
	query := `
		INSERT INTO ComponentVersionIssue (
			componentversionissue_component_version_id,
			componentversionissue_issue_id
		) VALUES (
			:componentversionissue_component_version_id,
			:componentversionissue_issue_id
		)`
	return s.ExecPreparedNamed(query, cvi)
}

func (s *DatabaseSeeder) InsertFakeIssueRepositoryService(sgs mariadb.IssueRepositoryServiceRow) (int64, error) {
	query := `
		INSERT INTO IssueRepositoryService (
			issuerepositoryservice_service_id,
			issuerepositoryservice_issue_repository_id,
			issuerepositoryservice_priority
		) VALUES (
			:issuerepositoryservice_service_id,
			:issuerepositoryservice_issue_repository_id,
			:issuerepositoryservice_priority
		)`
	return s.ExecPreparedNamed(query, sgs)
}

func (s *DatabaseSeeder) InsertFakeIssueMatchChange(vmc mariadb.IssueMatchChangeRow) (int64, error) {
	query := `
		INSERT INTO IssueMatchChange (
			issuematchchange_activity_id,
			issuematchchange_issue_match_id,
			issuematchchange_action,
			issuematchchange_created_by,
			issuematchchange_updated_by
		) VALUES (
			:issuematchchange_activity_id,
			:issuematchchange_issue_match_id,
			:issuematchchange_action,
			:issuematchchange_created_by,
			:issuematchchange_updated_by
		)`
	return s.ExecPreparedNamed(query, vmc)
}

func (s *DatabaseSeeder) InsertFakeRemediation(r mariadb.RemediationRow) (int64, error) {
	query := `
		INSERT INTO Remediation (
			remediation_description,
			remediation_type,
			remediation_remediation_date,
			remediation_expiration_date,
			remediation_service,
			remediation_service_id,
			remediation_component,
			remediation_component_id,
			remediation_issue,
			remediation_issue_id,
			remediation_remediated_by,
			remediation_remediated_by_id,
			remediation_created_by,
			remediation_updated_by
		) VALUES (
			:remediation_description,
			:remediation_type,
			:remediation_remediation_date,
			:remediation_expiration_date,
			:remediation_service,
			:remediation_service_id,
			:remediation_component,
			:remediation_component_id,
			:remediation_issue,
			:remediation_issue_id,
			:remediation_remediated_by,
			:remediation_remediated_by_id,
			:remediation_created_by,
			:remediation_updated_by
		)
	`
	return s.ExecPreparedNamed(query, r)
}

func (s *DatabaseSeeder) ExecPreparedNamed(query string, obj any) (int64, error) {
	stmt, err := s.db.PrepareNamed(query)
	if err != nil {
		return 0, err
	}
	defer stmt.Close()

	res, err := stmt.Exec(obj)
	if err != nil {
		return 0, err
	}

	lastId, err := res.LastInsertId()
	if err != nil {
		return 0, err
	}
	return lastId, nil
}

func NewFakeIssueMatch() mariadb.IssueMatchRow {
	v := GenerateRandomCVSS31Vector()
	cvss, _ := metric.NewEnvironmental().Decode(v)
	rating := cvss.Severity().String()
	return mariadb.IssueMatchRow{
		Status:                sql.NullString{String: gofakeit.RandomString(entity.AllIssueMatchStatusValues), Valid: true},
		Vector:                sql.NullString{String: v, Valid: true},
		Rating:                sql.NullString{String: rating, Valid: true},
		RemediationDate:       sql.NullTime{Time: gofakeit.Date(), Valid: true},
		TargetRemediationDate: sql.NullTime{Time: gofakeit.Date(), Valid: true},
		CreatedBy:             sql.NullInt64{Int64: util.SystemUserId, Valid: true},
		UpdatedBy:             sql.NullInt64{Int64: util.SystemUserId, Valid: true},
	}
}

func NewFakeIssue() mariadb.IssueRow {
	return mariadb.IssueRow{
		PrimaryName: sql.NullString{String: fmt.Sprintf("CVE-%d-%d", gofakeit.Year(), gofakeit.Number(100, 9999999)), Valid: true},
		Description: sql.NullString{String: gofakeit.HackerPhrase(), Valid: true},
		Type:        sql.NullString{String: gofakeit.RandomString(entity.AllIssueTypes), Valid: true},
		CreatedBy:   sql.NullInt64{Int64: util.SystemUserId, Valid: true},
		UpdatedBy:   sql.NullInt64{Int64: util.SystemUserId, Valid: true},
	}
}

func NewFakeIssueVariant(repos []mariadb.BaseIssueRepositoryRow, disc []mariadb.IssueRow) mariadb.IssueVariantRow {
	variants := []string{"GHSA", "RHSA", "VMSA"}
	v := GenerateRandomCVSS31Vector()
	cvss, _ := metric.NewEnvironmental().Decode(v)
	rating := cvss.Severity().String()
	if rating == "" {
		rating = "None"
	}
	externalUrl := gofakeit.URL()
	return mariadb.IssueVariantRow{
		SecondaryName: sql.NullString{String: fmt.Sprintf("%s-%d-%d", gofakeit.RandomString(variants), gofakeit.Year(), gofakeit.Number(1000, 9999999)), Valid: true},
		Description:   sql.NullString{String: gofakeit.HackerPhrase(), Valid: true},
		Vector:        sql.NullString{String: v, Valid: true},
		Rating:        sql.NullString{String: rating, Valid: true},
		ExternalUrl:   sql.NullString{String: externalUrl, Valid: true},
		IssueRepositoryId: sql.NullInt64{
			Int64: repos[rand.Intn(len(repos))].Id.Int64,
			Valid: true,
		},
		IssueId: sql.NullInt64{
			Int64: disc[rand.Intn(len(disc))].Id.Int64,
			Valid: true,
		},
		CreatedBy: sql.NullInt64{Int64: util.SystemUserId, Valid: true},
		UpdatedBy: sql.NullInt64{Int64: util.SystemUserId, Valid: true},
	}
}

func NewFakeIssueRepository() mariadb.IssueRepositoryRow {
	return mariadb.IssueRepositoryRow{
		BaseIssueRepositoryRow: mariadb.BaseIssueRepositoryRow{
			Name:      sql.NullString{String: fmt.Sprintf("%s-%s", gofakeit.AppName(), gofakeit.UUID()), Valid: true},
			Url:       sql.NullString{String: gofakeit.URL(), Valid: true},
			CreatedBy: sql.NullInt64{Int64: util.SystemUserId, Valid: true},
			UpdatedBy: sql.NullInt64{Int64: util.SystemUserId, Valid: true},
		},
	}
}

func NewFakeBaseService() mariadb.BaseServiceRow {
	ccrn := fmt.Sprintf("%s-%s", gofakeit.AppName(), gofakeit.UUID())
	domain := strings.ToLower(gofakeit.SongName())
	region := gofakeit.RandomString([]string{"test-de-1", "test-de-2", "test-us-1", "test-jp-2", "test-jp-1"})
	return mariadb.BaseServiceRow{
		CCRN:      sql.NullString{String: ccrn, Valid: true},
		Domain:    sql.NullString{String: domain, Valid: true},
		Region:    sql.NullString{String: region, Valid: true},
		CreatedBy: sql.NullInt64{Int64: util.SystemUserId, Valid: true},
		UpdatedBy: sql.NullInt64{Int64: util.SystemUserId, Valid: true},
	}
}

func NewFakeService() mariadb.ServiceRow {
	baseServiceRow := NewFakeBaseService()
	issueServiceRow := NewFakeIssueRepositoryService()
	return mariadb.ServiceRow{
		BaseServiceRow:            baseServiceRow,
		IssueRepositoryServiceRow: issueServiceRow,
	}
}

func NewFakeSupportGroup() mariadb.SupportGroupRow {
	return mariadb.SupportGroupRow{
		CCRN:      sql.NullString{String: fmt.Sprintf("%s-%s", gofakeit.AppName(), gofakeit.UUID()), Valid: true},
		CreatedBy: sql.NullInt64{Int64: util.SystemUserId, Valid: true},
		UpdatedBy: sql.NullInt64{Int64: util.SystemUserId, Valid: true},
	}
}

func NewFakeComponent() mariadb.ComponentRow {
	types := []string{"containerImage", "virtualMachineImage", "repository"}
	ccrn := fmt.Sprintf("%s-%d", gofakeit.AppName(), gofakeit.UUID())
	return mariadb.ComponentRow{
		CCRN:      sql.NullString{String: ccrn, Valid: true},
		Type:      sql.NullString{String: gofakeit.RandomString(types), Valid: true},
		CreatedBy: sql.NullInt64{Int64: util.SystemUserId, Valid: true},
		UpdatedBy: sql.NullInt64{Int64: util.SystemUserId, Valid: true},
	}
}

func NewFakeComponentVersion() mariadb.ComponentVersionRow {
	return mariadb.ComponentVersionRow{
		Version:      sql.NullString{String: gofakeit.Regex("^sha:[a-fA-F0-9]{64}$"), Valid: true},
		Tag:          sql.NullString{String: gofakeit.AppVersion(), Valid: true},
		Repository:   sql.NullString{String: gofakeit.AppName(), Valid: true},
		Organization: sql.NullString{String: gofakeit.Username(), Valid: true},
		CreatedBy:    sql.NullInt64{Int64: util.SystemUserId, Valid: true},
		UpdatedBy:    sql.NullInt64{Int64: util.SystemUserId, Valid: true},
	}
}

func GenerateFakeCcrn(cluster string, namespace string) string {
	return fmt.Sprintf("ccrn: apiVersion=k8s-registry.ccrn.sap.cloud/v1, kind=container, cluster=%s, namespace=%s, name=audit-logger-xe9mtzmq8l-cmbp6", cluster, namespace)
}

func NewFakeComponentInstance() mariadb.ComponentInstanceRow {
	n := gofakeit.Int16()
	if n < 0 {
		n = n * -1
	}
	region := gofakeit.RandomString([]string{"test-de-1", "test-de-2", "test-us-1", "test-jp-2", "test-jp-1"})
	cluster := gofakeit.RandomString([]string{"test-de-1", "test-de-2", "test-us-1", "test-jp-2", "test-jp-1", "a-test-de-1", "a-test-de-2", "a-test-us-1", "a-test-jp-2", "a-test-jp-1", "v-test-de-1", "v-test-de-2", "v-test-us-1", "v-test-jp-2", "v-test-jp-1", "s-test-de-1", "s-test-de-2", "s-test-us-1", "s-test-jp-2", "s-test-jp-1"})
	//make lower case to avoid conflicts in different lexicographical ordering between sql and golang due to collation
	namespace := strings.ToLower(gofakeit.ProductName())
	domain := strings.ToLower(gofakeit.SongName())
	project := strings.ToLower(gofakeit.BeerName())
	pod := strings.ToLower(gofakeit.UUID())
	container := strings.ToLower(gofakeit.UUID())
	t := gofakeit.RandomString(entity.AllComponentInstanceType)
	context := entity.Json{
		"timeout_nbd":               gofakeit.Float32(),
		"remove_unused_base_images": gofakeit.Bool(),
		"my_ip":                     gofakeit.IPv4Address(),
	}
	return mariadb.ComponentInstanceRow{
		CCRN:      sql.NullString{String: GenerateFakeCcrn(cluster, namespace), Valid: true},
		Region:    sql.NullString{String: region, Valid: true},
		Cluster:   sql.NullString{String: cluster, Valid: true},
		Namespace: sql.NullString{String: namespace, Valid: true},
		Domain:    sql.NullString{String: domain, Valid: true},
		Project:   sql.NullString{String: project, Valid: true},
		Pod:       sql.NullString{String: pod, Valid: true},
		Container: sql.NullString{String: container, Valid: true},
		Type:      sql.NullString{String: t, Valid: true},
		Context:   sql.NullString{String: context.String(), Valid: true},
		Count:     sql.NullInt16{Int16: n, Valid: true},
		CreatedBy: sql.NullInt64{Int64: util.SystemUserId, Valid: true},
		UpdatedBy: sql.NullInt64{Int64: util.SystemUserId, Valid: true},
	}
}

var nextUserType entity.UserType = entity.HumanUserType

func getNextUserType() int64 {
	userType := nextUserType
	if userType == entity.HumanUserType {
		nextUserType = entity.TechnicalUserType
	} else {
		nextUserType = entity.HumanUserType
	}
	return int64(userType)
}

func NewFakeUser() mariadb.UserRow {
	uniqueUserId := fmt.Sprintf("I%d", gofakeit.IntRange(100000, 999999))
	return mariadb.UserRow{
		Name:         sql.NullString{String: gofakeit.Name(), Valid: true},
		UniqueUserID: sql.NullString{String: uniqueUserId, Valid: true},
		Type:         sql.NullInt64{Int64: getNextUserType(), Valid: true},
		Email:        sql.NullString{String: gofakeit.Email(), Valid: true},
		CreatedBy:    sql.NullInt64{Int64: util.SystemUserId, Valid: true},
		UpdatedBy:    sql.NullInt64{Int64: util.SystemUserId, Valid: true},
	}
}

func NewFakeOwner() mariadb.OwnerRow {
	return mariadb.OwnerRow{}
}

func NewFakeSupportGroupService() mariadb.SupportGroupServiceRow {
	return mariadb.SupportGroupServiceRow{}
}

func NewFakeSupportGroupUser() mariadb.SupportGroupUserRow {
	return mariadb.SupportGroupUserRow{}
}

func NewFakeActivity() mariadb.ActivityRow {
	status := []string{"open", "closed", "in_progress"}
	return mariadb.ActivityRow{
		Status:    sql.NullString{String: gofakeit.RandomString(status), Valid: true},
		CreatedBy: sql.NullInt64{Int64: util.SystemUserId, Valid: true},
		UpdatedBy: sql.NullInt64{Int64: util.SystemUserId, Valid: true},
	}
}

func NewFakeActivityHasService() mariadb.ActivityHasServiceRow {
	return mariadb.ActivityHasServiceRow{}
}

func NewFakeIssueMatchEvidence() mariadb.IssueMatchEvidenceRow {
	return mariadb.IssueMatchEvidenceRow{}
}

func NewFakeActivityHasIssue() mariadb.ActivityHasIssueRow {
	return mariadb.ActivityHasIssueRow{}
}

func NewFakeEvidence() mariadb.EvidenceRow {
	types := []string{"risk_accepted", "mitigated", "severity_adjustment", "false_positive", "reopen"}
	v := GenerateRandomCVSS31Vector()
	cvss, _ := metric.NewEnvironmental().Decode(v)
	rating := cvss.Severity().String()
	return mariadb.EvidenceRow{
		Description: sql.NullString{String: gofakeit.Sentence(), Valid: true},
		Type: sql.NullString{
			String: gofakeit.RandomString(types),
			Valid:  true,
		},
		Vector:    sql.NullString{String: v, Valid: true},
		Rating:    sql.NullString{String: rating, Valid: true},
		RAAEnd:    sql.NullTime{Time: gofakeit.Date(), Valid: true},
		CreatedBy: sql.NullInt64{Int64: util.SystemUserId, Valid: true},
		UpdatedBy: sql.NullInt64{Int64: util.SystemUserId, Valid: true},
	}
}

func NewFakeComponentVersionIssue() mariadb.ComponentVersionIssueRow {
	return mariadb.ComponentVersionIssueRow{}
}

func NewFakeIssueRepositoryService() mariadb.IssueRepositoryServiceRow {
	return mariadb.IssueRepositoryServiceRow{}
}

func NewFakeIssueMatchChange() mariadb.IssueMatchChangeRow {
	return mariadb.IssueMatchChangeRow{
		Action: sql.NullString{
			String: gofakeit.RandomString(entity.AllIssueMatchChangeActions),
			Valid:  true,
		},
		CreatedBy: sql.NullInt64{Int64: util.SystemUserId, Valid: true},
		UpdatedBy: sql.NullInt64{Int64: util.SystemUserId, Valid: true},
	}
}

func NewFakeRemediation() mariadb.RemediationRow {
	return mariadb.RemediationRow{
		Description:     sql.NullString{String: gofakeit.Sentence(10), Valid: true},
		RemediationDate: sql.NullTime{Time: gofakeit.Date(), Valid: true},
		ExpirationDate:  sql.NullTime{Time: gofakeit.Date(), Valid: true},
		Type:            sql.NullString{String: "false_positive", Valid: true},
		CreatedBy:       sql.NullInt64{Int64: e2e_common.SystemUserId, Valid: true},
		UpdatedBy:       sql.NullInt64{Int64: e2e_common.SystemUserId, Valid: true},
	}
}

func (s *DatabaseSeeder) SeedRealSupportGroups() map[string]mariadb.SupportGroupRow {
	supportGroups := map[string]mariadb.SupportGroupRow{}

	sgs := []string{
		"compute",
		"compute-storage-api",
		"containers",
		"email",
		"foundation",
		"identity",
		"network-api",
		"network-data",
		"network-lb",
		"network-security",
		"observability",
		"src",
		"storage",
	}

	for _, sg := range sgs {
		supportGroup := mariadb.SupportGroupRow{
			CCRN: sql.NullString{String: sg, Valid: true},
		}
		supportGroupId, err := s.InsertFakeSupportGroup(supportGroup)
		if err != nil {
			logrus.WithField("seed_type", "SupportGroups").Debug(err)
		} else {
			supportGroup.Id = sql.NullInt64{Int64: supportGroupId, Valid: true}
			supportGroups[sg] = supportGroup
		}
	}

	return supportGroups
}

func (s *DatabaseSeeder) SeedRealServices() map[string]mariadb.BaseServiceRow {
	services := map[string]mariadb.BaseServiceRow{}

	svs := []string{
		"aci",
		"alerting",
		"alertmanager",
		"apic",
		"arista",
		"asa",
		"asr",
		"audit",
		"barbican",
		"baremetal",
		"castellum",
		"certificates",
		"cinder",
		"compute",
		"concourse",
		"designate",
		"exporter",
		"f5",
		"gatekeeper",
		"glance",
		"go-pmtud",
		"ground",
		"hammertime",
		"hermes",
		"ironic",
		"k8s",
		"keppel",
		"keystone",
		"kube-parrot",
		"kubelet",
		"kubernikus",
		"limes",
		"lyra",
		"maia",
		"manila",
		"metrics",
		"n9k",
		"nanny",
		"netbox",
		"network",
		"neutron",
		"node",
		"nova",
		"octavia",
		"prometheus",
		"px",
		"replicant",
		"resources",
		"servicing",
		"snmp",
		"storage",
		"swift",
		"tailscale",
		"webshell",
	}

	for _, sv := range svs {
		service := mariadb.BaseServiceRow{
			CCRN: sql.NullString{String: sv, Valid: true},
		}
		serviceId, err := s.InsertFakeBaseService(service)
		if err != nil {
			logrus.WithField("seed_type", "Services").Debug(err)
		} else {
			service.Id = sql.NullInt64{Int64: serviceId, Valid: true}
			services[sv] = service
		}
	}

	return services
}

func (s *DatabaseSeeder) SeedRealSupportGroupService(services map[string]mariadb.BaseServiceRow, supportGroups map[string]mariadb.SupportGroupRow) []mariadb.SupportGroupServiceRow {
	sgs := []mariadb.SupportGroupServiceRow{}
	mapping := map[string]string{
		"aci":          "observability",
		"alerting":     "observability",
		"alertmanager": "observability",
		"apic":         "network-api",
		"arista":       "foundation",
		"asa":          "observability",
		"asr":          "network-data",
		"audit":        "observability",
		"barbican":     "foundation",
		"baremetal":    "compute",
		"castellum":    "containers",
		"certificates": "containers",
		"cinder":       "compute",
		"compute":      "compute",
		"concourse":    "containers",
		"designate":    "network-api",
		"exporter":     "compute-storage-api",
		"f5":           "network-lb",
		"gatekeeper":   "containers",
		"glance":       "compute-storage-api",
		"go-pmtud":     "containers",
		"ground":       "containers",
		"hammertime":   "containers",
		"hermes":       "identity",
		"ironic":       "foundation",
		"k8s":          "containers",
		"keppel":       "containers",
		"keystone":     "identity",
		"kube-parrot":  "containers",
		"kubelet":      "containers",
		"kubernikus":   "containers",
		"limes":        "containers",
		"lyra":         "containers",
		"maia":         "observability",
		"manila":       "compute-storage-api",
		"metrics":      "observability",
		"n9k":          "observability",
		"nanny":        "",
		"netbox":       "foundation",
		"network":      "compute",
		"neutron":      "network-api",
		"node":         "containers",
		"nova":         "compute-storage-api",
		"octavia":      "network-api",
		"prometheus":   "observability",
		"px":           "network-api",
		"replicant":    "src",
		"resources":    "containers",
		"servicing":    "containers",
		"snmp":         "observability",
		"storage":      "compute",
		"swift":        "storage",
		"tailscale":    "containers",
		"webshell":     "containers",
	}

	for service, sg := range mapping {
		if sg == "" {
			continue
		}

		sgsr := mariadb.SupportGroupServiceRow{
			SupportGroupId: sql.NullInt64{Int64: supportGroups[sg].Id.Int64, Valid: true},
			ServiceId:      sql.NullInt64{Int64: services[service].Id.Int64, Valid: true},
		}
		s.InsertFakeSupportGroupService(sgsr)
		sgs = append(sgs, sgsr)
	}
	return sgs
}

func (s *DatabaseSeeder) Clear() error {
	rows, err := s.db.Query(`
		SELECT table_name
		FROM information_schema.tables
		WHERE table_schema = DATABASE()
	`)
	if err != nil {
		return err
	}
	defer rows.Close()

	var table string
	for rows.Next() {
		if err := rows.Scan(&table); err != nil {
			return err
		}
		_, err := s.db.Exec(fmt.Sprintf("SET FOREIGN_KEY_CHECKS = 0;TRUNCATE TABLE `%s`; SET FOREIGN_KEY_CHECKS = 1", table))
		if err != nil {
			return err
		}
	}
	return nil
}

func (s *DatabaseSeeder) RefreshServiceIssueCounters() error {
	_, err := s.db.Exec(`
		CALL refresh_mvServiceIssueCounts_proc();
	`)
	return err
}

func (s *DatabaseSeeder) RefreshCountIssueRatings() error {
	_, err := s.db.Exec(`
		CALL refresh_mvCountIssueRatingsUniqueService_proc();
		CALL refresh_mvCountIssueRatingsService_proc();
		CALL refresh_mvCountIssueRatingsServiceWithoutSupportGroup_proc();
		CALL refresh_mvCountIssueRatingsSupportGroup_proc();
		CALL refresh_mvCountIssueRatingsComponentVersion_proc();
		CALL refresh_mvCountIssueRatingsServiceId_proc();
		CALL refresh_mvCountIssueRatingsOther_proc();
	`)
	return err
}

func (s *DatabaseSeeder) RefreshComponentVulnerabilityCounts() error {
	_, err := s.db.Exec(`
		CALL refresh_mvSingleComponentByServiceVulnerabilityCounts_proc();
		CALL refresh_mvAllComponentsByServiceVulnerabilityCounts_proc();
	`)
	return err

}<|MERGE_RESOLUTION|>--- conflicted
+++ resolved
@@ -967,15 +967,6 @@
 		issue := issues[rand.Intn(len(issues))]
 		component := components[rand.Intn(len(components))]
 		// does not check if relation exists
-<<<<<<< HEAD
-		r := NewFakeRemediation()
-		r.ComponentId = component.Id
-		r.Component = component.CCRN
-		r.ServiceId = service.Id
-		r.Service = service.CCRN
-		r.IssueId = issue.Id
-		r.Issue = issue.PrimaryName
-=======
 		r := mariadb.RemediationRow{
 			Description:     sql.NullString{String: gofakeit.Sentence(10), Valid: true},
 			RemediationDate: sql.NullTime{Time: time.Now().AddDate(0, 0, rand.Intn(30)), Valid: true},
@@ -992,7 +983,6 @@
 			CreatedBy:       sql.NullInt64{Int64: util.SystemUserId, Valid: true},
 			UpdatedBy:       sql.NullInt64{Int64: util.SystemUserId, Valid: true},
 		}
->>>>>>> d88ed0fd
 		id, err := s.InsertFakeRemediation(r)
 		r.Id = sql.NullInt64{Int64: id, Valid: true}
 		if err != nil {

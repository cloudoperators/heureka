--- conflicted
+++ resolved
@@ -1166,11 +1166,7 @@
 
 func NewFakeBaseService() mariadb.BaseServiceRow {
 	return mariadb.BaseServiceRow{
-<<<<<<< HEAD
-		CCRN: sql.NullString{String: gofakeit.AppName(), Valid: true},
-=======
-		Name: sql.NullString{String: fmt.Sprintf("%s-%s", gofakeit.AppName(), gofakeit.UUID()), Valid: true},
->>>>>>> 4442b484
+		CCRN: sql.NullString{String: fmt.Sprintf("%s-%s", gofakeit.AppName(), gofakeit.UUID()), Valid: true},
 	}
 }
 
@@ -1185,21 +1181,13 @@
 
 func NewFakeSupportGroup() mariadb.SupportGroupRow {
 	return mariadb.SupportGroupRow{
-<<<<<<< HEAD
-		CCRN: sql.NullString{String: gofakeit.AppName(), Valid: true},
-=======
-		Name: sql.NullString{String: fmt.Sprintf("%s-%s", gofakeit.AppName(), gofakeit.UUID()), Valid: true},
->>>>>>> 4442b484
+		CCRN: sql.NullString{String: fmt.Sprintf("%s-%s", gofakeit.AppName(), gofakeit.UUID()), Valid: true},
 	}
 }
 
 func NewFakeComponent() mariadb.ComponentRow {
 	types := []string{"containerImage", "virtualMachineImage", "repository"}
-<<<<<<< HEAD
-	ccrn := fmt.Sprintf("%s-%d", gofakeit.AppName(), gofakeit.Number(0, 99999))
-=======
-	name := fmt.Sprintf("%s-%d", gofakeit.AppName(), gofakeit.UUID())
->>>>>>> 4442b484
+	ccrn := fmt.Sprintf("%s-%d", gofakeit.AppName(), gofakeit.UUID())
 	return mariadb.ComponentRow{
 		CCRN: sql.NullString{String: ccrn, Valid: true},
 		Type: sql.NullString{String: gofakeit.RandomString(types), Valid: true},

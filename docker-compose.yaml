# SPDX-FileCopyrightText: 2024 SAP SE or an SAP affiliate company and Greenhouse contributors
# SPDX-License-Identifier: Apache-2.0

# This docker-compose file is used to run the application localy in containarized environment.
# ensure to set .env file accordingly
networks:
  openfga:

services:
  heureka-db:
    image: mariadb:latest
    container_name: mariadb
    restart: always
    profiles:
      - db
    environment:
      MARIADB_USER: ${DB_USER}
      MARIADB_PASSWORD: ${DB_PASSWORD}
      MARIADB_DATABASE: ${DB_NAME}
      MARIADB_ROOT_PASSWORD: ${DB_ROOT_PASSWORD}
      # Uncomment the following lines and comment the MARIADB_ROOT_PASSWORD line to use other options
      # - MARIADB_ROOT_PASSWORD_HASH=*HASHED_PASSWORD
      # - MARIADB_ALLOW_EMPTY_ROOT_PASSWORD=yes
      # - MARIADB_RANDOM_ROOT_PASSWORD=yes
    healthcheck:
      test: [ "CMD", "healthcheck.sh", "--connect", "--innodb_initialized" ]
      start_period: 10s
      interval: 10s
      timeout: 5s
      retries: 3
    volumes:
      - ./.db/data:/var/lib/mysql
    ports:
      - "3306:3306"

  heureka-app:
    build: .
    container_name: heureka-app
    profiles:
      - heureka
    environment:
      DB_ADDRESS: heureka-db
      DB_PORT: 3306
      DB_USER: ${DB_USER}
      DB_PASSWORD: ${DB_PASSWORD}
      DB_ROOT_PASSWORD: ${DB_PASSWORD}
      DB_NAME: ${DB_NAME}
      SEED_MODE: ${SEED_MODE}
    depends_on:
      heureka-db:
        condition: service_healthy
    ports:
      - "80:80"

  valkey:
    image: valkey/valkey:7.2
    container_name: heureka-valkey
    profiles:
      - heureka
    ports:
      - "${VALKEY_PORT:-6379}:6379"
    command: ["valkey-server", "--appendonly", "yes"]
    volumes:
      - valkey-data:/data
    restart: always

  ui:
    build:
      context: ./ui/
      dockerfile: Dockerfile
      args:
        UI_GIT_REPO: https://github.com/cloudoperators/juno/
        UI_GIT_DIR: ./ui/juno/
    container_name: juno-ui
    profiles:
      - ui
    ports:
      - "3000:3000"
    restart: unless-stopped

  postgres:
    image: postgres:17
    container_name: postgres
    profiles:
      - openfga
    networks:
      - openfga
    ports:
      - "5432:5432"
    environment:
      - POSTGRES_USER=postgres
      - POSTGRES_PASSWORD=password
    healthcheck:
      test: [ "CMD-SHELL", "pg_isready -U postgres" ]
      interval: 5s
      timeout: 5s
      retries: 5

  migrate:
    depends_on:
      postgres:
        condition: service_healthy
    image: openfga/openfga:latest
    container_name: migrate
    profiles:
      - openfga
    command: migrate
    environment:
      - OPENFGA_DATASTORE_ENGINE=postgres
      - OPENFGA_DATASTORE_URI=postgres://postgres:password@postgres:5432/postgres?sslmode=disable
    networks:
      - openfga

  heureka-openfga:
    depends_on:
      migrate:
        condition: service_completed_successfully
    image: openfga/openfga:latest
    container_name: openfga
    profiles:
      - openfga
    environment:
      - OPENFGA_DATASTORE_ENGINE=postgres
      - OPENFGA_DATASTORE_URI=postgres://postgres:password@postgres:5432/postgres?sslmode=disable
      - OPENFGA_LOG_FORMAT=json
      - OPENFGA_AUTHN_METHOD=preshared
      - OPENFGA_AUTHN_PRESHARED_KEYS=${AUTHZ_FGA_API_TOKEN}
<<<<<<< HEAD
      - OPENFGA_AUTHN_METHOD=preshared
      - OPENFGA_AUTHN_PRESHARED_KEYS=${AUTH_TOKEN_SECRET}
=======
>>>>>>> 4fe7ffac
    command: run
    networks:
      - openfga
    ports:
      # HTTP server
      - "8080:8080"
      # GRPC server
      - "8081:8081"
      # Playground
      - "3000:3000"

volumes:
  valkey-data:<|MERGE_RESOLUTION|>--- conflicted
+++ resolved
@@ -3,6 +3,9 @@
 
 # This docker-compose file is used to run the application localy in containarized environment.
 # ensure to set .env file accordingly
+networks:
+  openfga:
+
 networks:
   openfga:
 
@@ -125,11 +128,6 @@
       - OPENFGA_LOG_FORMAT=json
       - OPENFGA_AUTHN_METHOD=preshared
       - OPENFGA_AUTHN_PRESHARED_KEYS=${AUTHZ_FGA_API_TOKEN}
-<<<<<<< HEAD
-      - OPENFGA_AUTHN_METHOD=preshared
-      - OPENFGA_AUTHN_PRESHARED_KEYS=${AUTH_TOKEN_SECRET}
-=======
->>>>>>> 4fe7ffac
     command: run
     networks:
       - openfga

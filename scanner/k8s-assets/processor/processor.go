--- conflicted
+++ resolved
@@ -70,7 +70,7 @@
 func (c CCRN) String() string {
 	//actual CCRN template as per the CCRN spec of k8s_regsitry
 	// Reference: https://github.wdf.sap.corp/PlusOne/resource-name/blob/main/ccrn-chart/templates/crds/k8s_registry/container.yaml
-	ccrnTemplate := `ccrn: apiVersion=k8s-registry.ccrn.sap.cloud/v1, kind=container, cluster={{.Cluster}}, namespace={{.Namespace}}, pod={{.Pod}}, name={{.Container}}`
+	ccrnTemplate := `ccrn: apiVersion=k8s-registry.ccrn.sap.cloud/v1, kind=container, cluster={.Cluster}, namespace={.Namespace}, pod={.Pod}, name={.Container}`
 
 	tmpl, err := template.New("ccrn").Parse(ccrnTemplate)
 	if err != nil {
@@ -439,9 +439,6 @@
 		Count:              containerInfo.Count,
 		ComponentVersionId: componentVersionId,
 		ServiceId:          serviceID,
-<<<<<<< HEAD
-		Uuid:               p.uuid,
-=======
 		Region:             ccrn.Region,
 		Namespace:          ccrn.Namespace,
 		Cluster:            ccrn.Cluster,
@@ -449,7 +446,6 @@
 		Project:            ccrn.Project,
 		Pod:                ccrn.Pod,
 		Container:          ccrn.Container,
->>>>>>> e8940d47
 	}
 
 	if err == nil {
